--- conflicted
+++ resolved
@@ -15,30 +15,27 @@
     steps:
       - uses: actions/checkout@v4
 
-      - name: Setup Rust stable toolchain
+      - name: Setup Rust toolchain
         uses: dtolnay/rust-toolchain@master
         with:
           toolchain: stable
+          components: clippy, rustfmt
 
-      - name: Setup Rust beta toolchain for linting
+      - name: Setup Rust nightly for formatting
         uses: dtolnay/rust-toolchain@master
         with:
-          toolchain: beta
-          components: clippy, rustfmt
+          toolchain: nightly
+          components: rustfmt
 
       - name: Cache dependencies
         uses: Swatinem/rust-cache@v2
 
       - name: Check format
-<<<<<<< HEAD
-        run: cargo +beta fmt -- --check --config-path=rustfmt.toml
-=======
         run: cargo +nightly fmt -- --check --config-path=rustfmt.toml
->>>>>>> 43e1ee64
         continue-on-error: true
 
       - name: Check clippy
-        run: cargo +beta clippy --workspace --all-targets --all-features -- -D warnings -A non_snake_case
+        run: cargo clippy --workspace --all-targets --all-features -- -D warnings
 
       - name: Run tests
         run: cargo test --all-features
@@ -46,10 +43,13 @@
       - name: Build documentation
         run: cargo doc --no-deps --all-features
 
+      - name: Clean up .DS_Store files
+        run: find . -name ".DS_Store" -delete
+        
       - name: Verify tag matches version
         run: |
           TAG=${GITHUB_REF#refs/tags/v}
-          CARGO_VERSION=$(grep "version" Cargo.toml | head -n 1 | sed -E 's/.*"([0-9]+\.[0-9]+\.[0-9]+(-[a-z0-9.]+)?)".*/\1/')
+          CARGO_VERSION=$(grep "^version" Cargo.toml | head -n 1 | cut -d '"' -f 2)
           echo "Tag: $TAG"
           echo "Cargo.toml version: $CARGO_VERSION"
           if [ "$TAG" != "$CARGO_VERSION" ]; then
@@ -57,16 +57,11 @@
             exit 1
           fi
 
-      - name: Clean up .DS_Store files before packaging
-        run: |
-          find . -name ".DS_Store" -type f -delete
-          find ./target -name ".DS_Store" -type f -delete
-
       - name: Verify package
         run: cargo package --no-verify
 
       - name: Publish to crates.io
-        run: cargo publish --no-verify --allow-dirty
+        run: cargo publish --no-verify
         env:
           CARGO_REGISTRY_TOKEN: ${{ secrets.CARGO_REGISTRY_TOKEN }}
 
@@ -85,30 +80,30 @@
 
       - name: Generate changelog
         id: github_release
-        uses: mikepenz/release-changelog-builder-action@v5
+        uses: mikepenz/release-changelog-builder-action@v4
         with:
           configuration: ".github/changelog-configuration.json"
         env:
           GITHUB_TOKEN: ${{ secrets.CHANGELOG_BUILDER_GITHUB_TOKEN }}
 
       - name: Create GitHub Release
-        uses: softprops/action-gh-release@v2
+        uses: softprops/action-gh-release@v1
         with:
           name: darwin-metrics ${{ steps.get_version.outputs.VERSION }}
           body: |
             # darwin-metrics ${{ steps.get_version.outputs.VERSION }}
-
+            
             ${{ steps.github_release.outputs.changelog }}
-
+            
             ## Installation
-
+            
             ```toml
             [dependencies]
             darwin-metrics = "${{ steps.get_version.outputs.VERSION }}"
             ```
-
+            
             ## Documentation
-
+            
             Full documentation is available at [docs.rs](https://docs.rs/darwin-metrics/${{ steps.get_version.outputs.VERSION }})
           files: |
             LICENSE
