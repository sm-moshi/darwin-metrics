name: Continuous Integration

on:
  push:
    branches: ["*"]
  pull_request:
    branches: ["main", "0.1.x", "0.2.x"]
  workflow_dispatch:

env:
  CARGO_TERM_COLOR: always
  RUSTFLAGS: "-D warnings"
  CARGO_INCREMENTAL: 0
  CARGO_HTTP_MULTIPLEXING: false

jobs:
  build:
    name: Build and Test
    runs-on: macos-latest
    strategy:
      matrix:
        rust: [stable, beta]
    steps:
      - uses: actions/checkout@v4

      - name: Setup Rust toolchain
        uses: dtolnay/rust-toolchain@master
        with:
          toolchain: ${{ matrix.rust }}

      - name: Setup Rust beta for linting
        uses: dtolnay/rust-toolchain@master
        with:
          toolchain: beta
          components: clippy, rustfmt, llvm-tools-preview

      - name: Verify toolchain installation
        run: |
          rustup show
          echo "Installing clippy and rustfmt for beta toolchain if needed"
          rustup component add clippy rustfmt --toolchain beta
          echo "Installed components:"
          rustup +beta component list --installed
      - name: Workaround for curl network errors
        if: ${{ matrix.rust == '1.70.0' || matrix.rust == '1.71.0' }}
        run: echo 'CARGO_HTTP_MULTIPLEXING=false' >> $GITHUB_ENV

      - name: Cache dependencies
        uses: Swatinem/rust-cache@v2

      - name: Format check
        run: cargo +beta fmt -- --check
        continue-on-error: true

      - name: Check if Clippy is installed
        run: cargo +beta clippy --version || echo "Clippy not installed"

      - name: Clippy
        run: cargo +beta clippy --workspace --all-targets --all-features -- -D warnings -A non_snake_case
<<<<<<< HEAD
=======
        continue-on-error: true
>>>>>>> 16191ce3

      - name: Build with retry
        run: |
          for i in {1..3}; do cargo +${{ matrix.rust }} build --all-features && break || sleep 10; done
        continue-on-error: true

      - name: Run tests with retry
        run: |
          for i in {1..3}; do cargo +${{ matrix.rust }} test --all-features && break || sleep 10; done
        continue-on-error: true

      - name: Check documentation
        env:
          RUSTDOCFLAGS: "-D warnings"
        run: cargo doc --no-deps --all-features

      - name: Install cargo-llvm-cov
        uses: taiki-e/install-action@cargo-llvm-cov

      - name: Generate code coverage
        run: cargo llvm-cov --all-features --workspace --lcov --output-path ./coverage/lcov.info

      - name: Upload coverage to Codecov
        uses: codecov/codecov-action@v5
        with:
          files: ./coverage/lcov.info
          fail_ci_if_error: false
          token: ${{ secrets.CODECOV_TOKEN }}

      - name: Clean up .DS_Store files
        run: |
          find . -name ".DS_Store" -type f -delete
          find ./target -name ".DS_Store" -type f -delete 2>/dev/null || true

      - name: Dry run publish
        run: cargo publish --dry-run --no-verify --allow-dirty<|MERGE_RESOLUTION|>--- conflicted
+++ resolved
@@ -57,10 +57,7 @@
 
       - name: Clippy
         run: cargo +beta clippy --workspace --all-targets --all-features -- -D warnings -A non_snake_case
-<<<<<<< HEAD
-=======
         continue-on-error: true
->>>>>>> 16191ce3
 
       - name: Build with retry
         run: |
