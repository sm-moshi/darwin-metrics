--- conflicted
+++ resolved
@@ -1,12 +1,7 @@
-use std::{error::Error, thread, time::Duration};
-
 use darwin_metrics::hardware::memory::{Memory, PressureLevel};
-<<<<<<< HEAD
-=======
 use std::error::Error;
 use std::thread;
 use std::time::Duration;
->>>>>>> 43e1ee64
 
 fn main() -> Result<(), Box<dyn Error>> {
     println!("Memory Monitor Example");
@@ -74,39 +69,6 @@
         active_gb, inactive_gb, wired_gb, free_gb, compressed_gb
     );
 
-<<<<<<< HEAD
-    // Check if swap is enabled on this system
-    if memory.swap_usage.is_available() {
-        // Show swap usage
-        println!("\nSwap Usage:");
-        println!(
-            "{:<10} | {:<10} | {:<10} | {:<10} | {:<10}",
-            "Total (GB)", "Used (GB)", "Free (GB)", "In Rate", "Out Rate"
-        );
-        println!("{:-<10} | {:-<10} | {:-<10} | {:-<10} | {:-<10}", "", "", "", "", "");
-
-        let swap_total_gb = memory.swap_usage.total as f64 / 1_073_741_824.0;
-        let swap_used_gb = memory.swap_usage.used as f64 / 1_073_741_824.0;
-        let swap_free_gb = memory.swap_usage.free as f64 / 1_073_741_824.0;
-
-        println!(
-            "{:<10.2} | {:<10.2} | {:<10.2} | {:<10.2}/s | {:<10.2}/s",
-            swap_total_gb, swap_used_gb, swap_free_gb, memory.swap_usage.ins, memory.swap_usage.outs
-        );
-
-        println!("\nSwap Pressure: {:.1}%", memory.swap_usage.usage_percentage());
-    } else {
-        println!("\nSwap: Not enabled on this system");
-        
-        // Check if there's any swap activity even though no swap is configured
-        if memory.swap_usage.ins > 0.0 || memory.swap_usage.outs > 0.0 {
-            println!(
-                "Note: Swap activity detected (in: {:.2}/s, out: {:.2}/s) but no swap configuration found.",
-                memory.swap_usage.ins, memory.swap_usage.outs
-            );
-        }
-    }
-=======
     // Show swap usage
     println!("\nSwap Usage:");
     println!(
@@ -125,7 +87,6 @@
     );
 
     println!("\nSwap Pressure: {:.1}%", memory.swap_usage.pressure * 100.0);
->>>>>>> 43e1ee64
 
     Ok(())
 }