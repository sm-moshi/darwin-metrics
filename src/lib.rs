#![doc(html_root_url = "https://docs.rs/darwin-metrics/0.2.0-alpha.1")]
#![cfg_attr(not(any(test, feature = "testing")), warn(missing_docs))]
#![cfg_attr(docsrs, feature(doc_cfg))]

//! # darwin-metrics
//!
//! A library for monitoring system metrics on macOS/Darwin systems.
//!
//! This crate provides a high-level interface for accessing various system metrics including CPU, GPU, memory, battery,
//! and thermal information.
//!
//! ## Features
//!
//! This library provides a comprehensive set of tools for monitoring various system metrics on macOS systems:
//!
//! - Battery monitoring
//! - Disk usage and I/O statistics
//! - Hardware information (CPU, GPU, Memory)
//! - Power management
//! - Process monitoring
//! - System information
//! - Network monitoring
//!
//! The library uses native macOS APIs through IOKit and other system frameworks to provide accurate and efficient
//! monitoring capabilities.
//!
//! ## Async Support
//!
//! Many functions in this crate provide both synchronous and asynchronous versions. The synchronous versions
//! (in the crate root) create a Tokio runtime under the hood. If you're already in an async context, use the
//! async versions directly from their respective modules.
//!
//! ## Examples
//!
//! ```rust
//! use darwin_metrics::hardware::iokit::IOKitImpl;
//! use darwin_metrics::Result;
//!
//! fn main() -> Result<()> {
//!     let iokit = IOKitImpl::new();
//!     
//!     // Get CPU temperature
//!     let temp = iokit.get_cpu_temperature()?;
//!     println!("CPU Temperature: {:.1}°C", temp);
//!     
//!     // Get battery status
//!     let battery = darwin_metrics::battery::Battery::new(Box::new(IOKitImpl::new()))?;
//!     println!("Battery level: {}%", battery.percentage());
//!     
//!     Ok(())
//! }
//! ```
//!
//! ## Feature Flags
//!
//! - `serde`: Enables serialization/deserialization support for metric types
//! - `async`: Enables async versions of metric collection methods
//! - `unstable`: Enables experimental features that may change in future versions
//!
//! ## Safety and Platform Compatibility
//!
//! This crate uses macOS-specific APIs through FFI and is only compatible with macOS systems. All FFI calls are wrapped
//! in safe abstractions, with thorough error handling and resource cleanup.
//!
//! ## Error Handling
//!
//! Operations that can fail return a `Result<T, Error>` where `Error` is this crate's error type. The error type
//! provides detailed information about what went wrong, including:
//!
//! - I/O errors
//! - System API errors
//! - Permission errors
//! - Resource unavailability
//!
//! ## Thread Safety
//!
//! All types in this crate are thread-safe and can be shared across threads using standard synchronization primitives.
//! Many types implement `Send` and `Sync` where appropriate.

use std::sync::Arc;

use crate::hardware::iokit::IOKitImpl;

// ===== Module Declarations =====

/// Error handling module.
#[cfg_attr(any(test, feature = "mock"), doc = "Error handling module exposed for testing")]
#[cfg_attr(not(any(test, feature = "mock")), doc = "Error handling module")]
pub mod error;

/// Utility functions and helpers.
#[cfg_attr(
    any(test, feature = "mock"),
    doc = "Utility functions and helpers exposed for testing"
)]
#[cfg_attr(not(any(test, feature = "mock")), doc = "Utility functions and helpers")]
pub mod utils;

/// Core functionality for metrics and monitoring.
pub mod core;

/// CPU monitoring functionality.
pub mod cpu;

/// GPU monitoring module.
pub mod gpu;

/// Hardware monitoring functionality.
#[cfg_attr(
    any(test, feature = "mock"),
    doc = "Hardware monitoring functionality exposed for testing"
)]
#[cfg_attr(not(any(test, feature = "mock")), doc = "Hardware monitoring functionality")]
pub mod hardware;

/// Network related metrics and monitoring.
pub mod network;

/// Power related metrics and monitoring.
pub mod power;

/// Process related metrics and monitoring.
pub mod process;

/// Resource monitoring and management.
pub mod resource;

/// System information functionality.
pub mod system;

/// Temperature monitoring functionality.
pub mod temperature;

/// Traits for hardware monitoring.
pub mod traits;

/// Battery monitoring module.
pub mod battery;

/// Disk monitoring module.
pub mod disk;

/// Memory monitoring module.
pub mod memory;

// ===== Re-exports =====

pub use core::metrics::Metric;
pub use core::types::{ByteSize, DiskHealth, DiskIO, DiskSpace, Percentage, Transfer};

pub use battery::Battery;
pub use cpu::{
    CPU, CpuFrequencyMonitor, CpuTemperatureMonitor, CpuUtilizationMonitor, FrequencyMetrics, FrequencyMonitor,
};
pub use disk::{Disk, DiskConfig, DiskMount, DiskPerformance, DiskType};
pub use error::{Error, Result};
pub use gpu::{Gpu, GpuMemoryMonitor, GpuUtilizationMonitor};
pub use hardware::iokit::IOKit;
pub use memory::{
    Memory, MemoryInfo, MemoryPressureMonitor, MemoryUsageMonitor, PageStates, PressureLevel, SwapMonitor, SwapUsage,
};
pub use network::{Interface, NetworkInfo, NetworkInterface, NetworkMonitor};
pub use power::{PowerInfo, PowerState};
pub use process::{Process, ProcessInfo};
pub use resource::{Cache, ResourceManager, ResourceMonitor, ResourceMonitoring, ResourcePool, ResourceUpdate};
pub use temperature::Temperature as TempMonitor;
pub use temperature::monitors::{
    AmbientTemperatureMonitor, BatteryTemperatureMonitor, CpuTemperatureMonitor as NewCpuTemperatureMonitor,
    GpuTemperatureMonitor, TemperatureMonitorTrait,
};
pub use temperature::types::{Fan, ThermalMetrics};
pub use traits::{
    ByteMetricsMonitor, CpuMonitor, DiskHealthMonitor, DiskMountMonitor, DiskPerformanceMonitor, GpuMonitor,
    HardwareMonitor, MemoryMonitor, NetworkInterfaceMonitor, RateMonitor, StorageMonitor, TemperatureMonitor,
    UtilizationMonitor,
};

pub use crate::traits::hardware::{DiskIOMonitor, DiskStorageMonitor, DiskUtilizationMonitor};

// ===== Sync API Helpers =====

/// Creates a new Battery instance.
pub async fn init_battery() -> Result<Battery> {
    let iokit = IOKitImpl::new()?;
    let iokit = Arc::new(iokit);
    Battery::new(iokit)
}

/// Creates a new CPU instance.
pub async fn init_cpu() -> Result<CPU> {
    let iokit = IOKitImpl::new()?;
    let iokit = Arc::new(iokit);
    Ok(CPU::new(iokit))
}

/// Create a new GPU instance
#[cfg(any(test, feature = "testing", feature = "mock"))]
pub fn new_gpu() -> Result<Gpu> {
    let io_kit = crate::hardware::iokit::mock::MockIOKit::new();
    Ok(Gpu::new(Arc::new(Box::new(io_kit))))
}

#[cfg(not(any(test, feature = "testing", feature = "mock")))]
pub fn new_gpu() -> Result<Gpu> {
    let io_kit = IOKitImpl::new()?;
    Ok(Gpu::new(Arc::new(Box::new(io_kit))))
}

/// Creates a new Memory instance.
pub fn new_memory() -> Result<Memory> {
    Memory::new()
}

<<<<<<< HEAD
/// Create a new temperature instance
///
/// # Returns
///
/// * `Result<Temperature>` - A new instance of Temperature
pub fn new_temperature() -> Result<Temperature> {
    let iokit = IOKitImpl::new()?;
    temperature::Temperature::new(Arc::new(iokit))
}

/// Initialize a new instance of the darwin metrics temperature module
///
/// # Returns
///
/// * `Result<Temperature>` - A new instance of Temperature
pub fn init_darwin_metrics() -> Result<Arc<Temperature>> {
    let iokit = crate::hardware::iokit::IOKitImpl::new()?;
    let temperature = temperature::Temperature::new(Arc::new(iokit))?;
    Ok(Arc::new(temperature))
=======
/// Create a new Temperature instance.
pub fn new_temperature() -> Result<temperature::TemperatureFactory> {
    temperature::TemperatureFactory::new()
>>>>>>> 7ddbc0ba
}

/// Get information about the root filesystem (/).
///
/// This function creates a new tokio runtime to execute the async operation.
/// If you're already in an async context, use [`disk::get_root_disk()`] directly.
pub fn get_root_disk() -> Result<disk::Disk> {
    let rt = tokio::runtime::Runtime::new()?;
    rt.block_on(disk::get_root_disk())
}

/// Get information about all mounted disks.
///
/// This function creates a new tokio runtime to execute the async operation.
/// If you're already in an async context, use [`disk::get_all_disks()`] directly.
pub fn get_all_disks() -> Result<Vec<disk::Disk>> {
    let rt = tokio::runtime::Runtime::new()?;
    rt.block_on(disk::get_all_disks())
}

// ===== Prelude Module =====

/// Commonly used types and traits re-exported for convenience.
///
/// This module follows the pattern of the standard library's prelude,
/// providing the most commonly used components for convenient importing.
pub mod prelude {
    // Core types
    // Hardware components
    pub use crate::battery::Battery;
    pub use crate::core::metrics::Metric;
    pub use crate::core::types::{ByteSize, DiskHealth, DiskIO, DiskSpace, Percentage, Transfer};
    pub use crate::cpu::CPU;
    pub use crate::disk::{
        Disk, DiskConfig, DiskHealthMonitor, DiskIOMonitor, DiskMount, DiskMountMonitor, DiskPerformance,
        DiskPerformanceMonitor, DiskStorageMonitor, DiskType, DiskUtilizationMonitor,
    };
    // Result and Error types
    pub use crate::error::{Error, Result};
    pub use crate::gpu::{Gpu, GpuMemory, GpuUtilization};
    pub use crate::memory::{Memory, MemoryInfo, PageStates, PressureLevel, SwapUsage};
    pub use crate::network::{Interface, NetworkInfo, NetworkInterface};
    pub use crate::temperature::monitors::TemperatureMonitorTrait;
    // Common monitoring traits
    pub use crate::traits::{
        ByteMetricsMonitor, CpuMonitor, GpuMonitor, HardwareMonitor, MemoryMonitor, NetworkInterfaceMonitor,
        RateMonitor, StorageMonitor, TemperatureMonitor, UtilizationMonitor,
    };
}

/// FFI bindings and C-compatible interfaces.
pub mod ffi {
    // Re-export FFI types for C interop
    pub use crate::utils::ffi::*;
}

// ===== Tests =====

#[cfg(test)]
mod tests {
    use super::*;

    #[test]
    fn test_create_monitors() -> Result<()> {
        let _battery = init_battery()?;
        let _cpu = init_cpu()?;
        let _gpu = new_gpu()?;
        let _memory = new_memory()?;
        let _temperature = new_temperature()?;
        Ok(())
    }

    use crate::utils::ffi::SmcKey;

    #[test]
    fn test_smc_key_from_chars() {
        let key = SmcKey::from_chars(['T', 'A', '0', 'P']);
        assert_eq!(key.to_string(), "TA0P");
    }
}

// Type aliases for common name clashes
/// A type alias for the network manager to avoid name clashes
pub type NetworkManager = crate::network::interface::NetworkManager;

// Re-export System for examples
pub use crate::system::System;

/// Main entry point for the darwin-metrics library.
pub struct DarwinMetrics {
    battery: Battery,
    cpu: CPU,
    temperature: temperature::Temperature,
}

impl DarwinMetrics {
    pub fn new() -> Result<Self> {
        // Initialize IOKit
        let iokit = IOKitImpl::new().map_err(|e| Error::initialization_error(format!("Failed to initialize IOKit: {}", e)))?;
        let iokit: Arc<dyn IOKit> = Arc::new(iokit);

        // Initialize components
        let battery = Battery::new(Arc::clone(&iokit))?;
        let cpu = CPU::new(Arc::clone(&iokit));
        let temperature = temperature::Temperature::new(Arc::clone(&iokit));

        Ok(Self {
            battery,
            cpu,
            temperature,
        })
    }
}<|MERGE_RESOLUTION|>--- conflicted
+++ resolved
@@ -211,15 +211,9 @@
     Memory::new()
 }
 
-<<<<<<< HEAD
-/// Create a new temperature instance
-///
-/// # Returns
-///
-/// * `Result<Temperature>` - A new instance of Temperature
-pub fn new_temperature() -> Result<Temperature> {
-    let iokit = IOKitImpl::new()?;
-    temperature::Temperature::new(Arc::new(iokit))
+/// Create a new Temperature instance.
+pub fn new_temperature() -> Result<temperature::TemperatureFactory> {
+    temperature::TemperatureFactory::new()
 }
 
 /// Initialize a new instance of the darwin metrics temperature module
@@ -231,11 +225,6 @@
     let iokit = crate::hardware::iokit::IOKitImpl::new()?;
     let temperature = temperature::Temperature::new(Arc::new(iokit))?;
     Ok(Arc::new(temperature))
-=======
-/// Create a new Temperature instance.
-pub fn new_temperature() -> Result<temperature::TemperatureFactory> {
-    temperature::TemperatureFactory::new()
->>>>>>> 7ddbc0ba
 }
 
 /// Get information about the root filesystem (/).
