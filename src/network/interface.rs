use std::{
    collections::HashMap,
    ffi::CStr,
    net::{IpAddr, Ipv4Addr, Ipv6Addr},
    ptr,
    time::Instant,
};

use crate::{
    error::{Error, Result},
    network::{traffic::TrafficTracker, NetworkMetrics},
    utils::bindings::{
        address_family, freeifaddrs, getifaddrs, if_flags, ifaddrs, sockaddr_dl, sockaddr_in,
        sockaddr_in6,
    },
};

// Type aliases to reduce clippy::type_complexity warnings
type NetworkAddressMap = HashMap<String, (u32, Option<String>, Vec<IpAddr>)>;
type TrafficStatsMap = HashMap<String, (u64, u64, u64, u64, u64, u64, u64)>;

/// Represents the type of network interface.
#[derive(Debug, Clone, PartialEq, Eq)]
pub enum InterfaceType {
    /// Ethernet interface
    Ethernet,
    /// WiFi interface
    WiFi,
    /// Loopback interface
    Loopback,
    /// Virtual interface
    Virtual,
    /// Other/unknown interface type
    Other,
}

impl std::fmt::Display for InterfaceType {
    fn fmt(&self, f: &mut std::fmt::Formatter<'_>) -> std::fmt::Result {
        match self {
            InterfaceType::Ethernet => write!(f, "Ethernet"),
            InterfaceType::WiFi => write!(f, "WiFi"),
            InterfaceType::Loopback => write!(f, "Loopback"),
            InterfaceType::Virtual => write!(f, "Virtual"),
            InterfaceType::Other => write!(f, "Other"),
        }
    }
}

/// Represents a network interface with its associated metrics and properties.
///
/// This struct encapsulates all information about a single network interface on
/// macOS, including its configuration, status, and traffic statistics. It
/// provides methods to query interface properties and monitor network activity.
///
/// Each interface tracks:
/// - Basic properties (name, type, flags)
/// - Hardware information (MAC address)
/// - Network configuration (IP addresses)
/// - Traffic statistics (bytes/packets sent/received)
/// - Performance metrics (upload/download speeds)
/// - Error statistics (errors, collisions)
///
/// The interface metrics are updated via the NetworkManager's update() method.
#[derive(Debug, Clone)]
pub struct Interface {
    /// Name of the interface (e.g., "en0", "lo0")
    name: String,

    /// Type of interface (Ethernet, WiFi, Loopback, Virtual, Other)
    interface_type: InterfaceType,

    /// Flags associated with this interface (IFF_UP, IFF_RUNNING, etc.)
    flags: u32,

    /// MAC address, if available (formatted as xx:xx:xx:xx:xx:xx)
    mac_address: Option<String>,

    /// IP addresses associated with this interface (both IPv4 and IPv6)
    addresses: Vec<IpAddr>,

    /// Traffic statistics tracker for monitoring network activity
    traffic: TrafficTracker,

    /// Timestamp of the last update for calculating rates
    last_update: Instant,
}

impl Interface {
    /// Creates a new Interface with the given name, type, and initial metrics.
    #[allow(clippy::too_many_arguments)]
    pub fn new(
        name: String,
        interface_type: InterfaceType,
        flags: u32,
        mac_address: Option<String>,
        addresses: Vec<IpAddr>,
        bytes_received: u64,
        bytes_sent: u64,
        packets_received: u64,
        packets_sent: u64,
        receive_errors: u64,
        send_errors: u64,
        collisions: u64,
    ) -> Self {
        Self {
            name,
            interface_type,
            flags,
            mac_address,
            addresses,
            traffic: TrafficTracker::new(
                bytes_received,
                bytes_sent,
                packets_received,
                packets_sent,
                receive_errors,
                send_errors,
                collisions,
            ),
            last_update: Instant::now(),
        }
    }

    /// Get the name of this interface
    pub fn name(&self) -> &str {
        &self.name
    }

    /// Get the type of this interface
    pub fn interface_type(&self) -> &InterfaceType {
        &self.interface_type
    }

    /// Get the MAC address of this interface, if available
    pub fn mac_address(&self) -> Option<&str> {
        self.mac_address.as_deref()
    }

    /// Get the IP addresses associated with this interface
    pub fn addresses(&self) -> Option<&[IpAddr]> {
        if self.addresses.is_empty() {
            None
        } else {
            Some(&self.addresses)
        }
    }

    /// Updates the traffic statistics for this interface.
    #[allow(clippy::too_many_arguments)]
    pub fn update_traffic(
        &mut self,
        bytes_received: u64,
        bytes_sent: u64,
        packets_received: u64,
        packets_sent: u64,
        receive_errors: u64,
        send_errors: u64,
        collisions: u64,
    ) {
        self.traffic.update(
            bytes_received,
            bytes_sent,
            packets_received,
            packets_sent,
            receive_errors,
            send_errors,
            collisions,
        );
        self.last_update = Instant::now();
    }

    /// Determines if the interface is active based on its flags.
    fn is_flag_set(&self, flag: u32) -> bool {
        (self.flags & flag) == flag
    }

    /// Gets the packet receive rate in packets per second.
    pub fn packet_receive_rate(&self) -> f64 {
        self.traffic.packet_receive_rate()
    }

    /// Gets the packet send rate in packets per second.
    pub fn packet_send_rate(&self) -> f64 {
        self.traffic.packet_send_rate()
    }

    /// Gets the receive error rate (errors per packet).
    pub fn receive_error_rate(&self) -> f64 {
        self.traffic.receive_error_rate()
    }

    /// Gets the send error rate (errors per packet).
    pub fn send_error_rate(&self) -> f64 {
        self.traffic.send_error_rate()
    }

    /// Gets whether this is a loopback interface.
    pub fn is_loopback(&self) -> bool {
        self.is_flag_set(if_flags::IFF_LOOPBACK)
    }

    /// Gets whether this interface supports broadcast.
    pub fn supports_broadcast(&self) -> bool {
        self.is_flag_set(if_flags::IFF_BROADCAST)
    }

    /// Gets whether this interface supports multicast.
    pub fn supports_multicast(&self) -> bool {
        self.is_flag_set(if_flags::IFF_MULTICAST)
    }

    /// Gets whether this is a point-to-point interface.
    pub fn is_point_to_point(&self) -> bool {
        self.is_flag_set(if_flags::IFF_POINTOPOINT)
    }

    /// Gets whether this is a wireless interface.
    pub fn is_wireless(&self) -> bool {
        self.is_flag_set(if_flags::IFF_WIRELESS)
            || self.interface_type == InterfaceType::WiFi
            || self.name.starts_with("wl")
    }
}

impl NetworkMetrics for Interface {
    fn bytes_received(&self) -> u64 {
        self.traffic.bytes_received()
    }

    fn bytes_sent(&self) -> u64 {
        self.traffic.bytes_sent()
    }

    fn packets_received(&self) -> u64 {
        self.traffic.packets_received()
    }

    fn packets_sent(&self) -> u64 {
        self.traffic.packets_sent()
    }

    fn receive_errors(&self) -> u64 {
        self.traffic.receive_errors()
    }

    fn send_errors(&self) -> u64 {
        self.traffic.send_errors()
    }

    fn collisions(&self) -> u64 {
        self.traffic.collisions()
    }

    fn download_speed(&self) -> f64 {
        self.traffic.download_speed()
    }

    fn upload_speed(&self) -> f64 {
        self.traffic.upload_speed()
    }

    fn is_active(&self) -> bool {
        self.is_flag_set(if_flags::IFF_UP) && self.is_flag_set(if_flags::IFF_RUNNING)
    }
}

/// Manages network interfaces and provides access to network metrics.
///
/// The NetworkManager is the main entry point for the network monitoring
/// functionality. It handles:
///
/// - Network interface discovery and enumeration
/// - Tracking all available network interfaces on the system
/// - Aggregating traffic statistics across interfaces
/// - Providing access to individual interface metrics
/// - Updating network statistics in real-time
///
/// This implementation is specifically designed for macOS systems and uses
/// a combination of getifaddrs() for interface discovery and netstat for
/// traffic statistics, providing a reliable and efficient way to monitor
/// network activity.
#[derive(Debug)]
pub struct NetworkManager {
    /// Map of interface names to Interface objects
    pub(crate) interfaces: HashMap<String, Interface>,
}

impl NetworkManager {
    /// Creates a new NetworkManager and initializes it with the current
    /// interfaces.
    ///
    /// This constructor:
    /// 1. Creates an empty NetworkManager instance
    /// 2. Attempts to discover all network interfaces on the system
    /// 3. Initializes traffic statistics for each interface
    /// 4. Returns a ready-to-use manager instance
    ///
    /// Even if the initialization fails to retrieve network interfaces (for
    /// example, due to permission issues), the function will still return a
    /// valid but empty NetworkManager rather than failing with an error.
    pub fn new() -> Result<Self> {
        let mut manager = Self { interfaces: HashMap::new() };

        // Try to initialize interfaces, but continue even if it fails
        if let Err(e) = manager.update() {
            log::warn!("Failed to initialize network interfaces: {}", e);
            // Continue with empty interface list rather than crashing
        }

        Ok(manager)
    }

    /// Updates all network interfaces and their metrics.
    ///
    /// This method:
    /// 1. Retrieves the current state of all network interfaces
    /// 2. Updates traffic statistics for existing interfaces
    /// 3. Adds any new interfaces that were discovered
    /// 4. Calculates current upload/download speeds based on changes since last
    ///    update
    ///
    /// For accurate speed calculations, this method should be called at regular
    /// intervals (typically every 1-5 seconds).
    pub fn update(&mut self) -> Result<()> {
        // Get network interfaces list
        let interfaces = self.get_interfaces()?;

        for interface in interfaces {
            let name = interface.name().to_string();
            self.interfaces.insert(name, interface);
        }

        Ok(())
    }

    /// Gets all discovered network interfaces.
    ///
    /// Returns a vector of references to all known network interfaces.
    /// The interfaces are returned in arbitrary order.
    ///
    /// This includes active and inactive interfaces of all types:
    /// - Physical interfaces (Ethernet, WiFi)
    /// - Virtual interfaces (VPN tunnels, bridges)
    /// - Loopback interfaces
    /// - Other system interfaces
    pub fn interfaces(&self) -> Vec<&Interface> {
        self.interfaces.values().collect()
    }

    /// Gets a specific interface by name.
    pub fn get_interface(&self, name: &str) -> Option<&Interface> {
        self.interfaces.get(name)
    }

    /// Gets the total download speed across all interfaces.
    pub fn total_download_speed(&self) -> f64 {
        self.interfaces.values().map(|i| i.download_speed()).sum()
    }

    /// Gets the total upload speed across all interfaces.
    pub fn total_upload_speed(&self) -> f64 {
        self.interfaces.values().map(|i| i.upload_speed()).sum()
    }

    /// Gets network interfaces using the getifaddrs() system call.
    fn get_interfaces(&self) -> Result<Vec<Interface>> {
        // Store network interfaces
        let mut interfaces = Vec::new();

        // First get addresses from getifaddrs()
        let addresses = self.get_network_addresses()?;

        // Create a map to store interface details
        let mut interface_map: HashMap<String, Interface> = HashMap::new();

        // Process all addresses
        for (name, data) in addresses {
            // If this interface is already in the map, update it
            let (flags, mac_addr, ip_addrs) = data;

            if let Some(existing) = interface_map.get_mut(&name) {
                // Only update mac_address if it's currently None and new address exists
                if existing.mac_address.is_none() && mac_addr.is_some() {
                    existing.mac_address = mac_addr;
                }

                // Add all new IP addresses
                for addr in ip_addrs {
                    if !existing.addresses.contains(&addr) {
                        existing.addresses.push(addr);
                    }
                }
            } else {
                // Create new interface
                let interface_type = Self::determine_interface_type(&name, flags);

                let interface = Interface::new(
                    name.clone(),
                    interface_type,
                    flags,
                    mac_addr,
                    ip_addrs,
                    0,
                    0,
                    0,
                    0,
                    0,
                    0,
                    0, // Initial traffic stats are 0
                );

                interface_map.insert(name, interface);
            }
        }

        // Get existing traffic data
        let existing_traffic = self.update_traffic_stats();

        // Process traffic data if we got it
        if let Some(traffic_data) = existing_traffic {
            for (
                name,
                (rx_bytes, tx_bytes, rx_packets, tx_packets, rx_errors, tx_errors, collisions),
            ) in traffic_data
            {
                if let Some(interface) = interface_map.get_mut(&name) {
                    // Update with real traffic stats
                    interface.update_traffic(
                        rx_bytes, tx_bytes, rx_packets, tx_packets, rx_errors, tx_errors,
                        collisions,
                    );
                } else if !name.is_empty() {
                    // If we have traffic data but no interface, create a placeholder
                    let interface = Interface::new(
                        name.clone(),
                        InterfaceType::Other,
                        0, // No flags
                        None,
                        Vec::new(),
                        rx_bytes,
                        tx_bytes,
                        rx_packets,
                        tx_packets,
                        rx_errors,
                        tx_errors,
                        collisions,
                    );

                    interface_map.insert(name, interface);
                }
            }
        }

        // Convert map to vector
        for (_, interface) in interface_map {
            interfaces.push(interface);
        }

        Ok(interfaces)
    }

    /// Gets network addresses using getifaddrs().
    fn get_network_addresses(&self) -> Result<NetworkAddressMap> {
        // Using type alias defined at the top of the file
        let mut result = HashMap::new();
        let mut ifap: *mut ifaddrs = ptr::null_mut();

        unsafe {
            // Call getifaddrs() to get list of interfaces
            if getifaddrs(&mut ifap) != 0 {
                return Err(Error::Network("Failed to get network interfaces".to_string()));
            }

            // Use scopeguard to ensure ifap is freed
            let _guard = scopeguard::guard(ifap, |ifap| {
                freeifaddrs(ifap);
            });

            // Iterate through linked list of interfaces
            let mut current = ifap;
            while !current.is_null() {
                let ifa = &*current;

                // Skip entries with null names
                if ifa.ifa_name.is_null() {
                    current = ifa.ifa_next;
                    continue;
                }

                // Get name as string
                let name = match CStr::from_ptr(ifa.ifa_name).to_str() {
                    Ok(s) => s.to_string(),
                    Err(_) => {
                        current = ifa.ifa_next;
                        continue;
                    },
                };

                // Skip empty names
                if name.is_empty() {
                    current = ifa.ifa_next;
                    continue;
                }

                // Get or create entry in result map
                let entry = result.entry(name).or_insert_with(|| (ifa.ifa_flags, None, Vec::new()));

                // Process address if available
                if !ifa.ifa_addr.is_null() {
                    let addr = &*ifa.ifa_addr;

                    match addr.sa_family {
                        family if family == address_family::AF_INET => {
                            // IPv4 address
                            let addr_in = &*(ifa.ifa_addr as *mut sockaddr_in);
                            let ip = Ipv4Addr::from(u32::from_be(addr_in.sin_addr.s_addr));
                            entry.2.push(IpAddr::V4(ip));
                        },
                        family if family == address_family::AF_INET6 => {
                            // IPv6 address
                            let addr_in6 = &*(ifa.ifa_addr as *mut sockaddr_in6);
                            let ip = Ipv6Addr::from(addr_in6.sin6_addr.s6_addr);
                            entry.2.push(IpAddr::V6(ip));
                        },
                        family if family == address_family::AF_LINK => {
                            // MAC address
                            let addr_dl = &*(ifa.ifa_addr as *mut sockaddr_dl);

                            let mac_len = addr_dl.sdl_alen as usize;
                            if mac_len == 6 {
                                let offset = addr_dl.sdl_nlen as usize;

                                // Safety check for buffer size
                                if offset + mac_len <= addr_dl.sdl_data.len() {
                                    let mac_bytes = &addr_dl.sdl_data[offset..offset + mac_len];

                                    // Format MAC address
                                    let mac = format!(
                                        "{:02x}:{:02x}:{:02x}:{:02x}:{:02x}:{:02x}",
                                        mac_bytes[0] as u8,
                                        mac_bytes[1] as u8,
                                        mac_bytes[2] as u8,
                                        mac_bytes[3] as u8,
                                        mac_bytes[4] as u8,
                                        mac_bytes[5] as u8
                                    );

                                    entry.1 = Some(mac);
                                }
                            }
                        },
                        _ => {}, // Ignore other address families
                    }
                }

                current = ifa.ifa_next;
            }
        }

        Ok(result)
    }

    /// Updates traffic stats using a safer approach.
    ///
    /// Instead of using sysctlbyname which is causing issues,
    /// we'll use command line tools and parse the output.
    fn update_traffic_stats(&self) -> Option<TrafficStatsMap> {
        // Using type alias defined at the top of the file
        // This is a fallback method that's safer than sysctlbyname
        // On macOS, we can use netstat to get network statistics
        let output = std::process::Command::new("netstat").args(["-ib"]).output().ok()?;

        if !output.status.success() {
            return None;
        }

        let output_str = String::from_utf8_lossy(&output.stdout);

        // Parse the output
        let mut result = HashMap::new();

        // Skip the header line
        let lines = output_str.lines().skip(1);

        for line in lines {
            let parts: Vec<&str> = line.split_whitespace().collect();

            // Check if the line has enough parts
            if parts.len() < 10 {
                continue;
            }

            // Get interface name
            let name = parts[0].to_string();

            // Try to parse network stats
            // Columns are: Name Mtu Network Address Ipkts Ierrs Ibytes Opkts Oerrs Obytes
            // Coll
            let rx_packets = parts[4].parse::<u64>().unwrap_or(0);
            let rx_errors = parts[5].parse::<u64>().unwrap_or(0);
            let rx_bytes = parts[6].parse::<u64>().unwrap_or(0);
            let tx_packets = parts[7].parse::<u64>().unwrap_or(0);
            let tx_errors = parts[8].parse::<u64>().unwrap_or(0);
            let tx_bytes = parts[9].parse::<u64>().unwrap_or(0);
            let collisions =
                if parts.len() > 10 { parts[10].parse::<u64>().unwrap_or(0) } else { 0 };

            result.insert(
                name,
                (rx_bytes, tx_bytes, rx_packets, tx_packets, rx_errors, tx_errors, collisions),
            );
        }

        Some(result)
    }

    /// Determines the type of interface based on its name and flags.
    fn determine_interface_type(name: &str, flags: u32) -> InterfaceType {
        if (flags & if_flags::IFF_LOOPBACK) != 0 {
            InterfaceType::Loopback
        } else if name.starts_with("en") {
            // On macOS, en0 is usually WiFi
            if name == "en0" {
                InterfaceType::WiFi
            } else {
                InterfaceType::Ethernet
            }
        } else if name.starts_with("wl") || name.starts_with("ath") {
            InterfaceType::WiFi
        } else if name.starts_with("vnic") || name.starts_with("bridge") || name.starts_with("utun")
        {
            InterfaceType::Virtual
        } else {
            InterfaceType::Other
        }
    }

    /// Creates a new NetworkManager asynchronously and initializes it with the
    /// current interfaces.
    ///
    /// This constructor:
    /// 1. Creates an empty NetworkManager instance
    /// 2. Attempts to discover all network interfaces on the system
    ///    asynchronously
    /// 3. Initializes traffic statistics for each interface
    /// 4. Returns a ready-to-use manager instance
    ///
    /// Even if the initialization fails to retrieve network interfaces (for
    /// example, due to permission issues), the function will still return a
    /// valid but empty NetworkManager rather than failing with an error.
    pub async fn new_async() -> Result<Self> {
        let mut manager = Self { interfaces: HashMap::new() };

        // Try to initialize interfaces, but continue even if it fails
        if let Err(e) = manager.update_async().await {
            log::warn!("Failed to initialize network interfaces asynchronously: {}", e);
            // Continue with empty interface list rather than crashing
        }

        Ok(manager)
    }

    /// Updates all network interfaces and their metrics asynchronously.
    ///
    /// This method works like `update()` but is designed for use in async
    /// contexts, running potentially blocking network operations in a
    /// separate blocking task to avoid blocking the async runtime.
    ///
    /// For accurate speed calculations, this method should be called at regular
    /// intervals (typically every 1-5 seconds).
    pub async fn update_async(&mut self) -> Result<()> {
        // Use tokio to spawn a blocking task for the network operations
        // This avoids blocking the async runtime with potentially slow system calls
        let interfaces = tokio::task::spawn_blocking(move || {
            // Create a temporary manager just to use get_interfaces
            // This avoids borrowing self in the blocking task
            let temp_manager = NetworkManager { interfaces: HashMap::new() };
            temp_manager.get_interfaces()
        })
        .await
        .map_err(|e| Error::Network(format!("Task join error: {}", e)))??;

        // Update our interfaces with the results from the blocking task
        for interface in interfaces {
            let name = interface.name().to_string();
            self.interfaces.insert(name, interface);
        }

        Ok(())
    }

    /// Gets all active network interfaces asynchronously.
    ///
    /// Returns only interfaces that are currently active (UP and RUNNING).
    /// This is a convenience method for filtering interfaces by their active
    /// state.
    pub async fn active_interfaces_async(&self) -> Vec<&Interface> {
        self.interfaces.values().filter(|i| i.is_active()).collect()
    }

    /// Gets the total network throughput metrics asynchronously.
    ///
    /// Returns upload and download speeds without blocking the async runtime.
    pub async fn get_throughput_async(&self) -> Result<(f64, f64)> {
        // This operation is lightweight enough not to need a blocking task
        let total_download = self.total_download_speed();
        let total_upload = self.total_upload_speed();

        Ok((total_download, total_upload))
    }

    /// Gets network interface by name asynchronously.
    ///
    /// A convenience method that doesn't block, but provides a consistent
    /// async API alongside other async methods.
    pub async fn get_interface_async(&self, name: &str) -> Option<&Interface> {
        self.get_interface(name)
    }
}

#[cfg(test)]
mod tests {
    use super::*;
    use std::time::Duration;
<<<<<<< HEAD

=======
    
>>>>>>> 43e1ee64
    #[test]
    fn test_interface_type_display() {
        assert_eq!(InterfaceType::Ethernet.to_string(), "Ethernet");
        assert_eq!(InterfaceType::WiFi.to_string(), "WiFi");
        assert_eq!(InterfaceType::Loopback.to_string(), "Loopback");
        assert_eq!(InterfaceType::Virtual.to_string(), "Virtual");
        assert_eq!(InterfaceType::Other.to_string(), "Other");
    }
<<<<<<< HEAD

=======
    
>>>>>>> 43e1ee64
    #[test]
    fn test_interface_creation() {
        let interface = Interface::new(
            "test0".to_string(),
            InterfaceType::Ethernet,
            if_flags::IFF_UP | if_flags::IFF_RUNNING | if_flags::IFF_BROADCAST,
            Some("00:11:22:33:44:55".to_string()),
            vec![IpAddr::V4(Ipv4Addr::new(192, 168, 1, 100))],
            1000, // bytes_received
            2000, // bytes_sent
            10,   // packets_received
            20,   // packets_sent
            1,    // receive_errors
            2,    // send_errors
            0,    // collisions
        );
<<<<<<< HEAD

=======
        
>>>>>>> 43e1ee64
        // Test basic properties
        assert_eq!(interface.name(), "test0");
        assert_eq!(interface.interface_type(), &InterfaceType::Ethernet);
        assert_eq!(interface.mac_address(), Some("00:11:22:33:44:55"));
        assert_eq!(interface.addresses().unwrap()[0], IpAddr::V4(Ipv4Addr::new(192, 168, 1, 100)));
<<<<<<< HEAD

=======
        
>>>>>>> 43e1ee64
        // Test traffic metrics
        assert_eq!(interface.bytes_received(), 1000);
        assert_eq!(interface.bytes_sent(), 2000);
        assert_eq!(interface.packets_received(), 10);
        assert_eq!(interface.packets_sent(), 20);
        assert_eq!(interface.receive_errors(), 1);
        assert_eq!(interface.send_errors(), 2);
        assert_eq!(interface.collisions(), 0);
<<<<<<< HEAD

=======
        
>>>>>>> 43e1ee64
        // Test flag methods
        assert!(interface.is_active());
        assert!(interface.supports_broadcast());
        assert!(!interface.is_loopback());
        assert!(!interface.is_point_to_point());
        assert!(!interface.is_wireless());
    }
<<<<<<< HEAD

=======
    
>>>>>>> 43e1ee64
    #[test]
    fn test_interface_update_traffic() {
        let mut interface = Interface::new(
            "test0".to_string(),
            InterfaceType::Ethernet,
            if_flags::IFF_UP | if_flags::IFF_RUNNING,
            None,
            vec![],
            1000, // bytes_received
            2000, // bytes_sent
            10,   // packets_received
            20,   // packets_sent
            1,    // receive_errors
            2,    // send_errors
            0,    // collisions
        );
<<<<<<< HEAD

        // Initial metrics
        assert_eq!(interface.bytes_received(), 1000);
        assert_eq!(interface.bytes_sent(), 2000);

=======
        
        // Initial metrics
        assert_eq!(interface.bytes_received(), 1000);
        assert_eq!(interface.bytes_sent(), 2000);
        
>>>>>>> 43e1ee64
        // Update traffic
        interface.update_traffic(
            2000, // bytes_received
            3000, // bytes_sent
            20,   // packets_received
            30,   // packets_sent
            2,    // receive_errors
            3,    // send_errors
            1,    // collisions
        );
<<<<<<< HEAD

=======
        
>>>>>>> 43e1ee64
        // Check updated metrics
        assert_eq!(interface.bytes_received(), 2000);
        assert_eq!(interface.bytes_sent(), 3000);
        assert_eq!(interface.packets_received(), 20);
        assert_eq!(interface.packets_sent(), 30);
        assert_eq!(interface.receive_errors(), 2);
        assert_eq!(interface.send_errors(), 3);
        assert_eq!(interface.collisions(), 1);
    }
<<<<<<< HEAD

=======
    
>>>>>>> 43e1ee64
    #[test]
    fn test_interface_wireless_detection() {
        // Test WiFi interface type
        let wifi_interface = Interface::new(
            "en0".to_string(),
            InterfaceType::WiFi,
            0,
            None,
            vec![],
<<<<<<< HEAD
            0,
            0,
            0,
            0,
            0,
            0,
            0,
        );
        assert!(wifi_interface.is_wireless());

=======
            0, 0, 0, 0, 0, 0, 0,
        );
        assert!(wifi_interface.is_wireless());
        
>>>>>>> 43e1ee64
        // Test wireless flag
        let wireless_interface = Interface::new(
            "test0".to_string(),
            InterfaceType::Ethernet,
            if_flags::IFF_WIRELESS,
            None,
            vec![],
<<<<<<< HEAD
            0,
            0,
            0,
            0,
            0,
            0,
            0,
        );
        assert!(wireless_interface.is_wireless());

=======
            0, 0, 0, 0, 0, 0, 0,
        );
        assert!(wireless_interface.is_wireless());
        
>>>>>>> 43e1ee64
        // Test wireless name pattern
        let wlan_interface = Interface::new(
            "wlan0".to_string(),
            InterfaceType::Other,
            0,
            None,
            vec![],
<<<<<<< HEAD
            0,
            0,
            0,
            0,
            0,
            0,
            0,
        );
        assert!(wlan_interface.is_wireless());
    }

=======
            0, 0, 0, 0, 0, 0, 0,
        );
        assert!(wlan_interface.is_wireless());
    }
    
>>>>>>> 43e1ee64
    #[test]
    fn test_network_manager_creation() {
        // This just tests that we can create a NetworkManager without errors
        let manager = NetworkManager::new();
        assert!(manager.is_ok());
    }
<<<<<<< HEAD

    #[test]
    fn test_network_manager_interface_access() {
        let mut manager = NetworkManager { interfaces: HashMap::new() };

=======
    
    #[test]
    fn test_network_manager_interface_access() {
        let mut manager = NetworkManager { interfaces: HashMap::new() };
        
>>>>>>> 43e1ee64
        // Add a test interface
        let interface = Interface::new(
            "test0".to_string(),
            InterfaceType::Ethernet,
            if_flags::IFF_UP | if_flags::IFF_RUNNING,
            None,
            vec![],
<<<<<<< HEAD
            1000,
            2000,
            10,
            20,
            1,
            2,
            0,
        );

        manager.interfaces.insert("test0".to_string(), interface);

=======
            1000, 2000, 10, 20, 1, 2, 0,
        );
        
        manager.interfaces.insert("test0".to_string(), interface);
        
>>>>>>> 43e1ee64
        // Test interfaces() method
        let interfaces = manager.interfaces();
        assert_eq!(interfaces.len(), 1);
        assert_eq!(interfaces[0].name(), "test0");
<<<<<<< HEAD

=======
        
>>>>>>> 43e1ee64
        // Test get_interface() method
        let found = manager.get_interface("test0");
        assert!(found.is_some());
        assert_eq!(found.unwrap().name(), "test0");
<<<<<<< HEAD

=======
        
>>>>>>> 43e1ee64
        // Test getting a non-existent interface
        let not_found = manager.get_interface("nonexistent");
        assert!(not_found.is_none());
    }
<<<<<<< HEAD

=======
    
>>>>>>> 43e1ee64
    #[test]
    fn test_determine_interface_type() {
        // Test loopback detection
        assert_eq!(
            NetworkManager::determine_interface_type("lo0", if_flags::IFF_LOOPBACK),
            InterfaceType::Loopback
        );
<<<<<<< HEAD

        // Test ethernet detection
        assert_eq!(NetworkManager::determine_interface_type("en1", 0), InterfaceType::Ethernet);

        // Test WiFi detection (en0 on macOS)
        assert_eq!(NetworkManager::determine_interface_type("en0", 0), InterfaceType::WiFi);

        // Test WiFi detection (wl prefix)
        assert_eq!(NetworkManager::determine_interface_type("wlan0", 0), InterfaceType::WiFi);

        // Test virtual interface detection
        assert_eq!(NetworkManager::determine_interface_type("vnic0", 0), InterfaceType::Virtual);
        assert_eq!(NetworkManager::determine_interface_type("bridge0", 0), InterfaceType::Virtual);
        assert_eq!(NetworkManager::determine_interface_type("utun0", 0), InterfaceType::Virtual);

        // Test other interface
        assert_eq!(NetworkManager::determine_interface_type("unknown0", 0), InterfaceType::Other);
    }

=======
        
        // Test ethernet detection
        assert_eq!(
            NetworkManager::determine_interface_type("en1", 0),
            InterfaceType::Ethernet
        );
        
        // Test WiFi detection (en0 on macOS)
        assert_eq!(
            NetworkManager::determine_interface_type("en0", 0),
            InterfaceType::WiFi
        );
        
        // Test WiFi detection (wl prefix)
        assert_eq!(
            NetworkManager::determine_interface_type("wlan0", 0),
            InterfaceType::WiFi
        );
        
        // Test virtual interface detection
        assert_eq!(
            NetworkManager::determine_interface_type("vnic0", 0),
            InterfaceType::Virtual
        );
        assert_eq!(
            NetworkManager::determine_interface_type("bridge0", 0),
            InterfaceType::Virtual
        );
        assert_eq!(
            NetworkManager::determine_interface_type("utun0", 0),
            InterfaceType::Virtual
        );
        
        // Test other interface
        assert_eq!(
            NetworkManager::determine_interface_type("unknown0", 0),
            InterfaceType::Other
        );
    }
    
>>>>>>> 43e1ee64
    // Mock test for speed calculation - this doesn't test actual networking
    // but just verifies the calculation logic
    #[test]
    fn test_network_speed_calculation() {
        // Create interfaces with initial traffic
        let mut interface1 = Interface::new(
            "test1".to_string(),
            InterfaceType::Ethernet,
            if_flags::IFF_UP | if_flags::IFF_RUNNING,
            None,
            vec![],
            1000, // bytes_received
            2000, // bytes_sent
<<<<<<< HEAD
            10,
            20,
            0,
            0,
            0,
        );

=======
            10, 20, 0, 0, 0,
        );
        
>>>>>>> 43e1ee64
        let mut interface2 = Interface::new(
            "test2".to_string(),
            InterfaceType::WiFi,
            if_flags::IFF_UP | if_flags::IFF_RUNNING,
            None,
            vec![],
            3000, // bytes_received
            4000, // bytes_sent
<<<<<<< HEAD
            30,
            40,
            0,
            0,
            0,
        );

        // Sleep a bit to allow time to pass
        std::thread::sleep(Duration::from_millis(100));

        // Update with new traffic values
        interface1.update_traffic(2000, 3000, 20, 30, 0, 0, 0);
        interface2.update_traffic(5000, 7000, 50, 70, 0, 0, 0);

=======
            30, 40, 0, 0, 0,
        );
        
        // Sleep a bit to allow time to pass
        std::thread::sleep(Duration::from_millis(100));
        
        // Update with new traffic values
        interface1.update_traffic(2000, 3000, 20, 30, 0, 0, 0);
        interface2.update_traffic(5000, 7000, 50, 70, 0, 0, 0);
        
>>>>>>> 43e1ee64
        // Create manager with these interfaces
        let mut manager = NetworkManager { interfaces: HashMap::new() };
        manager.interfaces.insert("test1".to_string(), interface1);
        manager.interfaces.insert("test2".to_string(), interface2);
<<<<<<< HEAD

        // Check total speeds
        let download = manager.total_download_speed();
        let upload = manager.total_upload_speed();

=======
        
        // Check total speeds
        let download = manager.total_download_speed();
        let upload = manager.total_upload_speed();
        
>>>>>>> 43e1ee64
        // We expect non-zero speeds, but can't assert exact values
        // due to timing differences in tests
        assert!(download > 0.0);
        assert!(upload > 0.0);
    }
}<|MERGE_RESOLUTION|>--- conflicted
+++ resolved
@@ -722,11 +722,7 @@
 mod tests {
     use super::*;
     use std::time::Duration;
-<<<<<<< HEAD
-
-=======
     
->>>>>>> 43e1ee64
     #[test]
     fn test_interface_type_display() {
         assert_eq!(InterfaceType::Ethernet.to_string(), "Ethernet");
@@ -735,11 +731,7 @@
         assert_eq!(InterfaceType::Virtual.to_string(), "Virtual");
         assert_eq!(InterfaceType::Other.to_string(), "Other");
     }
-<<<<<<< HEAD
-
-=======
     
->>>>>>> 43e1ee64
     #[test]
     fn test_interface_creation() {
         let interface = Interface::new(
@@ -756,21 +748,13 @@
             2,    // send_errors
             0,    // collisions
         );
-<<<<<<< HEAD
-
-=======
-        
->>>>>>> 43e1ee64
+        
         // Test basic properties
         assert_eq!(interface.name(), "test0");
         assert_eq!(interface.interface_type(), &InterfaceType::Ethernet);
         assert_eq!(interface.mac_address(), Some("00:11:22:33:44:55"));
         assert_eq!(interface.addresses().unwrap()[0], IpAddr::V4(Ipv4Addr::new(192, 168, 1, 100)));
-<<<<<<< HEAD
-
-=======
-        
->>>>>>> 43e1ee64
+        
         // Test traffic metrics
         assert_eq!(interface.bytes_received(), 1000);
         assert_eq!(interface.bytes_sent(), 2000);
@@ -779,11 +763,7 @@
         assert_eq!(interface.receive_errors(), 1);
         assert_eq!(interface.send_errors(), 2);
         assert_eq!(interface.collisions(), 0);
-<<<<<<< HEAD
-
-=======
-        
->>>>>>> 43e1ee64
+        
         // Test flag methods
         assert!(interface.is_active());
         assert!(interface.supports_broadcast());
@@ -791,11 +771,7 @@
         assert!(!interface.is_point_to_point());
         assert!(!interface.is_wireless());
     }
-<<<<<<< HEAD
-
-=======
     
->>>>>>> 43e1ee64
     #[test]
     fn test_interface_update_traffic() {
         let mut interface = Interface::new(
@@ -812,19 +788,11 @@
             2,    // send_errors
             0,    // collisions
         );
-<<<<<<< HEAD
-
+        
         // Initial metrics
         assert_eq!(interface.bytes_received(), 1000);
         assert_eq!(interface.bytes_sent(), 2000);
-
-=======
-        
-        // Initial metrics
-        assert_eq!(interface.bytes_received(), 1000);
-        assert_eq!(interface.bytes_sent(), 2000);
-        
->>>>>>> 43e1ee64
+        
         // Update traffic
         interface.update_traffic(
             2000, // bytes_received
@@ -835,11 +803,7 @@
             3,    // send_errors
             1,    // collisions
         );
-<<<<<<< HEAD
-
-=======
-        
->>>>>>> 43e1ee64
+        
         // Check updated metrics
         assert_eq!(interface.bytes_received(), 2000);
         assert_eq!(interface.bytes_sent(), 3000);
@@ -849,11 +813,7 @@
         assert_eq!(interface.send_errors(), 3);
         assert_eq!(interface.collisions(), 1);
     }
-<<<<<<< HEAD
-
-=======
     
->>>>>>> 43e1ee64
     #[test]
     fn test_interface_wireless_detection() {
         // Test WiFi interface type
@@ -863,23 +823,10 @@
             0,
             None,
             vec![],
-<<<<<<< HEAD
-            0,
-            0,
-            0,
-            0,
-            0,
-            0,
-            0,
+            0, 0, 0, 0, 0, 0, 0,
         );
         assert!(wifi_interface.is_wireless());
-
-=======
-            0, 0, 0, 0, 0, 0, 0,
-        );
-        assert!(wifi_interface.is_wireless());
-        
->>>>>>> 43e1ee64
+        
         // Test wireless flag
         let wireless_interface = Interface::new(
             "test0".to_string(),
@@ -887,23 +834,10 @@
             if_flags::IFF_WIRELESS,
             None,
             vec![],
-<<<<<<< HEAD
-            0,
-            0,
-            0,
-            0,
-            0,
-            0,
-            0,
+            0, 0, 0, 0, 0, 0, 0,
         );
         assert!(wireless_interface.is_wireless());
-
-=======
-            0, 0, 0, 0, 0, 0, 0,
-        );
-        assert!(wireless_interface.is_wireless());
-        
->>>>>>> 43e1ee64
+        
         // Test wireless name pattern
         let wlan_interface = Interface::new(
             "wlan0".to_string(),
@@ -911,44 +845,22 @@
             0,
             None,
             vec![],
-<<<<<<< HEAD
-            0,
-            0,
-            0,
-            0,
-            0,
-            0,
-            0,
+            0, 0, 0, 0, 0, 0, 0,
         );
         assert!(wlan_interface.is_wireless());
     }
-
-=======
-            0, 0, 0, 0, 0, 0, 0,
-        );
-        assert!(wlan_interface.is_wireless());
-    }
     
->>>>>>> 43e1ee64
     #[test]
     fn test_network_manager_creation() {
         // This just tests that we can create a NetworkManager without errors
         let manager = NetworkManager::new();
         assert!(manager.is_ok());
     }
-<<<<<<< HEAD
-
-    #[test]
-    fn test_network_manager_interface_access() {
-        let mut manager = NetworkManager { interfaces: HashMap::new() };
-
-=======
     
     #[test]
     fn test_network_manager_interface_access() {
         let mut manager = NetworkManager { interfaces: HashMap::new() };
         
->>>>>>> 43e1ee64
         // Add a test interface
         let interface = Interface::new(
             "test0".to_string(),
@@ -956,52 +868,26 @@
             if_flags::IFF_UP | if_flags::IFF_RUNNING,
             None,
             vec![],
-<<<<<<< HEAD
-            1000,
-            2000,
-            10,
-            20,
-            1,
-            2,
-            0,
-        );
-
+            1000, 2000, 10, 20, 1, 2, 0,
+        );
+        
         manager.interfaces.insert("test0".to_string(), interface);
-
-=======
-            1000, 2000, 10, 20, 1, 2, 0,
-        );
-        
-        manager.interfaces.insert("test0".to_string(), interface);
-        
->>>>>>> 43e1ee64
+        
         // Test interfaces() method
         let interfaces = manager.interfaces();
         assert_eq!(interfaces.len(), 1);
         assert_eq!(interfaces[0].name(), "test0");
-<<<<<<< HEAD
-
-=======
-        
->>>>>>> 43e1ee64
+        
         // Test get_interface() method
         let found = manager.get_interface("test0");
         assert!(found.is_some());
         assert_eq!(found.unwrap().name(), "test0");
-<<<<<<< HEAD
-
-=======
-        
->>>>>>> 43e1ee64
+        
         // Test getting a non-existent interface
         let not_found = manager.get_interface("nonexistent");
         assert!(not_found.is_none());
     }
-<<<<<<< HEAD
-
-=======
     
->>>>>>> 43e1ee64
     #[test]
     fn test_determine_interface_type() {
         // Test loopback detection
@@ -1009,27 +895,6 @@
             NetworkManager::determine_interface_type("lo0", if_flags::IFF_LOOPBACK),
             InterfaceType::Loopback
         );
-<<<<<<< HEAD
-
-        // Test ethernet detection
-        assert_eq!(NetworkManager::determine_interface_type("en1", 0), InterfaceType::Ethernet);
-
-        // Test WiFi detection (en0 on macOS)
-        assert_eq!(NetworkManager::determine_interface_type("en0", 0), InterfaceType::WiFi);
-
-        // Test WiFi detection (wl prefix)
-        assert_eq!(NetworkManager::determine_interface_type("wlan0", 0), InterfaceType::WiFi);
-
-        // Test virtual interface detection
-        assert_eq!(NetworkManager::determine_interface_type("vnic0", 0), InterfaceType::Virtual);
-        assert_eq!(NetworkManager::determine_interface_type("bridge0", 0), InterfaceType::Virtual);
-        assert_eq!(NetworkManager::determine_interface_type("utun0", 0), InterfaceType::Virtual);
-
-        // Test other interface
-        assert_eq!(NetworkManager::determine_interface_type("unknown0", 0), InterfaceType::Other);
-    }
-
-=======
         
         // Test ethernet detection
         assert_eq!(
@@ -1070,7 +935,6 @@
         );
     }
     
->>>>>>> 43e1ee64
     // Mock test for speed calculation - this doesn't test actual networking
     // but just verifies the calculation logic
     #[test]
@@ -1084,19 +948,9 @@
             vec![],
             1000, // bytes_received
             2000, // bytes_sent
-<<<<<<< HEAD
-            10,
-            20,
-            0,
-            0,
-            0,
-        );
-
-=======
             10, 20, 0, 0, 0,
         );
         
->>>>>>> 43e1ee64
         let mut interface2 = Interface::new(
             "test2".to_string(),
             InterfaceType::WiFi,
@@ -1105,50 +959,25 @@
             vec![],
             3000, // bytes_received
             4000, // bytes_sent
-<<<<<<< HEAD
-            30,
-            40,
-            0,
-            0,
-            0,
-        );
-
+            30, 40, 0, 0, 0,
+        );
+        
         // Sleep a bit to allow time to pass
         std::thread::sleep(Duration::from_millis(100));
-
+        
         // Update with new traffic values
         interface1.update_traffic(2000, 3000, 20, 30, 0, 0, 0);
         interface2.update_traffic(5000, 7000, 50, 70, 0, 0, 0);
-
-=======
-            30, 40, 0, 0, 0,
-        );
-        
-        // Sleep a bit to allow time to pass
-        std::thread::sleep(Duration::from_millis(100));
-        
-        // Update with new traffic values
-        interface1.update_traffic(2000, 3000, 20, 30, 0, 0, 0);
-        interface2.update_traffic(5000, 7000, 50, 70, 0, 0, 0);
-        
->>>>>>> 43e1ee64
+        
         // Create manager with these interfaces
         let mut manager = NetworkManager { interfaces: HashMap::new() };
         manager.interfaces.insert("test1".to_string(), interface1);
         manager.interfaces.insert("test2".to_string(), interface2);
-<<<<<<< HEAD
-
+        
         // Check total speeds
         let download = manager.total_download_speed();
         let upload = manager.total_upload_speed();
-
-=======
-        
-        // Check total speeds
-        let download = manager.total_download_speed();
-        let upload = manager.total_upload_speed();
-        
->>>>>>> 43e1ee64
+        
         // We expect non-zero speeds, but can't assert exact values
         // due to timing differences in tests
         assert!(download > 0.0);
