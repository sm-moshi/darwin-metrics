use std::collections::{HashMap, HashSet};
use std::ffi::CStr;
use std::net::{IpAddr, Ipv4Addr, Ipv6Addr};
use std::ptr;

use log::debug;

use crate::core::metrics::hardware::{
    NetworkBandwidthMonitor, NetworkErrorMonitor, NetworkInterfaceMonitor, NetworkPacketMonitor,
};
use crate::error::{Error, Result};
use crate::utils::bindings::{
    address_family, freeifaddrs, getifaddrs, if_flags, ifaddrs, sockaddr_dl, sockaddr_in, sockaddr_in6,
};
use crate::utils::ffi::bindings::get_network_stats_native;

/// Macro to define flag-checking methods for network interface flags.
/// Each method is generated with proper documentation and returns a boolean
/// indicating whether the specified flag is set.
macro_rules! define_flag_methods {
    ($(
        $(#[$attr:meta])*
        $fn_name:ident => $flag:expr
    ),* $(,)?) => {
        impl Interface {
            $(
                $(#[$attr])*
                pub fn $fn_name(&self) -> bool {
                    self.is_flag_set($flag)
                }
            )*
        }
    };
}

/// Represents the type of network interface.
#[derive(Debug, Clone, PartialEq, Eq)]
pub enum InterfaceType {
    /// Ethernet interface
    Ethernet,
    /// WiFi interface
    WiFi,
    /// Loopback interface
    Loopback,
    /// Virtual interface
    Virtual,
    /// Other/unknown interface type
    Other,
}

impl std::fmt::Display for InterfaceType {
    fn fmt(&self, f: &mut std::fmt::Formatter<'_>) -> std::fmt::Result {
        match self {
            InterfaceType::Ethernet => write!(f, "Ethernet"),
            InterfaceType::WiFi => write!(f, "WiFi"),
            InterfaceType::Loopback => write!(f, "Loopback"),
            InterfaceType::Virtual => write!(f, "Virtual"),
            InterfaceType::Other => write!(f, "Other"),
        }
    }
}

/// Represents a network interface with its properties and metrics
#[derive(Debug, Clone)]
pub struct Interface {
    /// Name of the network interface (e.g., "en0", "lo0")
    name: Option<String>,
    /// Type of network interface (Ethernet, WiFi, etc.)
    interface_type: Option<InterfaceType>,
    /// Interface flags containing status information
    flags: u32,
    /// MAC address of the interface as a formatted string
    mac_address: Option<String>,
    /// List of IP addresses assigned to this interface
    addresses: Vec<IpAddr>,
    /// Total bytes received on this interface since boot
    bytes_received: u64,
    /// Total bytes sent on this interface since boot
    bytes_sent: u64,
    /// Total packets received on this interface since boot
    packets_received: u64,
    /// Total packets sent on this interface since boot
    packets_sent: u64,
    /// Count of receive errors encountered on this interface
    receive_errors: u64,
    /// Count of send errors encountered on this interface
    send_errors: u64,
    /// Number of packet collisions detected on this interface
    collisions: u64,
}

/// Struct to hold traffic statistics parameters
pub struct TrafficStatsParams {
    /// Total number of bytes received on the interface
    pub bytes_received: u64,
    /// Total number of bytes sent from the interface
    pub bytes_sent: u64,
    /// Total number of packets received on the interface
    pub packets_received: u64,
    /// Total number of packets sent from the interface
    pub packets_sent: u64,
    /// Number of receive errors encountered on the interface
    pub receive_errors: u64,
    /// Number of send errors encountered on the interface
    pub send_errors: u64,
    /// Number of packet collisions detected on the interface
    pub collisions: u64,
}

/// Builder for creating Interface instances with a fluent API.
#[derive(Debug, Default)]
pub struct InterfaceBuilder {
    name: Option<String>,
    interface_type: Option<InterfaceType>,
    flags: u32,
    mac_address: Option<String>,
    addresses: Vec<IpAddr>,
    bytes_received: u64,
    bytes_sent: u64,
    packets_received: u64,
    packets_sent: u64,
    receive_errors: u64,
    send_errors: u64,
    collisions: u64,
}

impl InterfaceBuilder {
    /// Creates a new InterfaceBuilder with default values.
    pub fn new() -> Self {
        Self::default()
    }

    /// Sets the interface name.
    pub fn name(mut self, name: impl Into<String>) -> Self {
        self.name = Some(name.into());
        self
    }

    /// Sets the interface type.
    pub fn interface_type(mut self, interface_type: InterfaceType) -> Self {
        self.interface_type = Some(interface_type);
        self
    }

    /// Sets the interface flags.
    pub fn flags(mut self, flags: u32) -> Self {
        self.flags = flags;
        self
    }

    /// Sets the MAC address.
    pub fn mac_address(mut self, mac_address: impl Into<String>) -> Self {
        self.mac_address = Some(mac_address.into());
        self
    }

    /// Adds an IP address to the interface.
    pub fn add_address(mut self, addr: IpAddr) -> Self {
        self.addresses.push(addr);
        self
    }

    /// Sets multiple IP addresses at once.
    pub fn addresses(mut self, addresses: Vec<IpAddr>) -> Self {
        self.addresses = addresses;
        self
    }

    /// Sets traffic statistics.
    pub fn traffic_stats(mut self, params: TrafficStatsParams) -> Self {
        self.bytes_received = params.bytes_received;
        self.bytes_sent = params.bytes_sent;
        self.packets_received = params.packets_received;
        self.packets_sent = params.packets_sent;
        self.receive_errors = params.receive_errors;
        self.send_errors = params.send_errors;
        self.collisions = params.collisions;
        self
    }

    /// Builds the Interface instance.
    ///
    /// # Errors
    /// Returns an error if required fields (name, interface_type) are not set.
    pub fn build(self) -> Result<Interface> {
        let name = self
            .name
            .ok_or_else(|| Error::invalid_data("Interface name is required"))?;
        let interface_type = self
            .interface_type
            .ok_or_else(|| Error::invalid_data("Interface type is required"))?;

        Ok(Interface {
            name: Some(name),
            interface_type: Some(interface_type),
            flags: self.flags,
            mac_address: self.mac_address,
            addresses: self.addresses,
            bytes_received: self.bytes_received,
            bytes_sent: self.bytes_sent,
            packets_received: self.packets_received,
            packets_sent: self.packets_sent,
            receive_errors: self.receive_errors,
            send_errors: self.send_errors,
            collisions: self.collisions,
        })
    }
}

impl Interface {
    /// Returns a new InterfaceBuilder instance.
    pub fn builder() -> InterfaceBuilder {
        InterfaceBuilder::new()
    }

    /// Creates a new Interface with the given name, type, and initial metrics.
    #[allow(clippy::too_many_arguments)]
    pub fn new(
        name: String,
        interface_type: InterfaceType,
        flags: u32,
        mac_address: Option<String>,
        addresses: Vec<IpAddr>,
        bytes_received: u64,
        bytes_sent: u64,
        packets_received: u64,
        packets_sent: u64,
        receive_errors: u64,
        send_errors: u64,
        collisions: u64,
    ) -> Self {
        Self {
            name: Some(name),
            interface_type: Some(interface_type),
            flags,
            mac_address,
            addresses,
            bytes_received,
            bytes_sent,
            packets_received,
            packets_sent,
            receive_errors,
            send_errors,
            collisions,
        }
    }

    /// Get the name of this interface
    pub fn name(&self) -> &str {
        &self.name.as_ref().unwrap()
    }

    /// Get the type of this interface
    pub fn interface_type(&self) -> &InterfaceType {
        &self.interface_type.as_ref().unwrap()
    }

    /// Get the MAC address of this interface, if available
    pub fn mac_address(&self) -> Option<&str> {
        self.mac_address.as_deref()
    }

    /// Get the IP addresses associated with this interface
    pub fn addresses(&self) -> Option<&[IpAddr]> {
        if self.addresses.is_empty() {
            None
        } else {
            Some(&self.addresses)
        }
    }

    /// Updates the traffic statistics for this interface.
    #[allow(clippy::too_many_arguments)]
    pub fn update_traffic(
        &mut self,
        bytes_received: u64,
        bytes_sent: u64,
        packets_received: u64,
        packets_sent: u64,
        receive_errors: u64,
        send_errors: u64,
        collisions: u64,
    ) {
        self.bytes_received += bytes_received;
        self.bytes_sent += bytes_sent;
        self.packets_received += packets_received;
        self.packets_sent += packets_sent;
        self.receive_errors += receive_errors;
        self.send_errors += send_errors;
        self.collisions += collisions;
    }

    /// Determines if the interface is active based on its flags.
    fn is_flag_set(&self, flag: u32) -> bool {
        (self.flags & flag) == flag
    }

    /// Gets the packet receive rate in packets per second.
    pub fn packet_receive_rate(&self) -> f64 {
        self.packets_received as f64 / self.receive_errors as f64
    }

    /// Gets the packet send rate in packets per second.
    pub fn packet_send_rate(&self) -> f64 {
        self.packets_sent as f64 / self.send_errors as f64
    }

    /// Gets the receive error rate (errors per packet).
    pub fn receive_error_rate(&self) -> f64 {
        self.receive_errors as f64 / self.packets_received as f64
    }

    /// Gets the send error rate (errors per packet).
    pub fn send_error_rate(&self) -> f64 {
        self.send_errors as f64 / self.packets_sent as f64
    }

    /// Returns a monitor for interface state
    pub fn interface_monitor(&self) -> InterfaceStateMonitor {
        InterfaceStateMonitor {
            interface: self.clone(),
        }
    }

    /// Returns a monitor for bandwidth metrics
    pub fn bandwidth_monitor(&self) -> InterfaceBandwidthMonitor {
        InterfaceBandwidthMonitor {
            interface: self.clone(),
        }
    }

    /// Returns a monitor for packet metrics
    pub fn packet_monitor(&self) -> InterfacePacketMonitor {
        InterfacePacketMonitor {
            interface: self.clone(),
        }
    }

    /// Returns a monitor for error metrics
    pub fn error_monitor(&self) -> InterfaceErrorMonitor {
        InterfaceErrorMonitor {
            interface: self.clone(),
        }
    }

<<<<<<< HEAD
    pub fn from_name(name: &str) -> Result<Self> {
        // Create a network manager and use it to get the interface by name
        let manager = NetworkManager::new()?;

        manager
            .get_interface(name)
            .cloned()
            .ok_or_else(|| Error::system_error(format!("Network interface '{}' not found", name)))
=======
    /// Check if this is a WiFi interface
    pub fn is_wifi(&self) -> bool {
        self.interface_type == Some(InterfaceType::WiFi)
>>>>>>> 7ddbc0ba
    }
}

/// Monitor for network interface state
pub struct InterfaceStateMonitor {
    interface: Interface,
}

/// Monitor for network bandwidth metrics
pub struct InterfaceBandwidthMonitor {
    interface: Interface,
}

/// Monitor for network packet metrics
pub struct InterfacePacketMonitor {
    interface: Interface,
}

/// Monitor for network error metrics
pub struct InterfaceErrorMonitor {
    interface: Interface,
}

#[async_trait::async_trait]
impl NetworkInterfaceMonitor for InterfaceStateMonitor {
    async fn is_active(&self) -> Result<bool> {
        Ok(self.interface.is_flag_set(if_flags::IFF_UP) && self.interface.is_flag_set(if_flags::IFF_RUNNING))
    }

    async fn supports_broadcast(&self) -> Result<bool> {
        Ok(self.interface.is_flag_set(if_flags::IFF_BROADCAST))
    }

    async fn supports_multicast(&self) -> Result<bool> {
        Ok(self.interface.is_flag_set(if_flags::IFF_MULTICAST))
    }

    async fn is_loopback(&self) -> Result<bool> {
        Ok(self.interface.is_flag_set(if_flags::IFF_LOOPBACK))
    }

    async fn is_wireless(&self) -> Result<bool> {
        Ok(self.interface.is_flag_set(if_flags::IFF_WIRELESS)
            || self.interface.interface_type == Some(InterfaceType::WiFi)
            || self.interface.name.as_ref().unwrap().starts_with("wl"))
    }

    async fn interface_type(&self) -> Result<String> {
        Ok(self.interface.interface_type.as_ref().unwrap().to_string())
    }

    async fn mac_address(&self) -> Result<Option<String>> {
        Ok(self.interface.mac_address.clone())
    }
}

#[async_trait::async_trait]
impl NetworkBandwidthMonitor for InterfaceBandwidthMonitor {
    async fn bytes_received(&self) -> Result<u64> {
        Ok(self.interface.bytes_received)
    }

    async fn bytes_sent(&self) -> Result<u64> {
        Ok(self.interface.bytes_sent)
    }

    async fn download_speed(&self) -> Result<f64> {
        Ok(self.interface.bytes_received as f64 / self.interface.receive_errors as f64)
    }

    async fn upload_speed(&self) -> Result<f64> {
        Ok(self.interface.bytes_sent as f64 / self.interface.send_errors as f64)
    }
}

#[async_trait::async_trait]
impl NetworkPacketMonitor for InterfacePacketMonitor {
    async fn packets_received(&self) -> Result<u64> {
        Ok(self.interface.packets_received)
    }

    async fn packets_sent(&self) -> Result<u64> {
        Ok(self.interface.packets_sent)
    }

    async fn packet_receive_rate(&self) -> Result<f64> {
        Ok(self.interface.packets_received as f64 / self.interface.receive_errors as f64)
    }

    async fn packet_send_rate(&self) -> Result<f64> {
        Ok(self.interface.packets_sent as f64 / self.interface.send_errors as f64)
    }
}

#[async_trait::async_trait]
impl NetworkErrorMonitor for InterfaceErrorMonitor {
    async fn receive_errors(&self) -> Result<u64> {
        Ok(self.interface.receive_errors)
    }

    async fn send_errors(&self) -> Result<u64> {
        Ok(self.interface.send_errors)
    }

    async fn collisions(&self) -> Result<u64> {
        Ok(self.interface.collisions)
    }

    async fn receive_error_rate(&self) -> Result<f64> {
        Ok(self.interface.receive_errors as f64 / self.interface.packets_received as f64)
    }

    async fn send_error_rate(&self) -> Result<f64> {
        Ok(self.interface.send_errors as f64 / self.interface.packets_sent as f64)
    }
}

/// Manages network interfaces and provides access to network metrics.
///
/// The NetworkManager is the main entry point for the network monitoring functionality. It handles:
///
/// - Network interface discovery and enumeration
/// - Tracking all available network interfaces on the system
/// - Aggregating traffic statistics across interfaces
/// - Providing access to individual interface metrics
/// - Updating network statistics in real-time
///
/// This implementation is specifically designed for macOS systems and uses a combination of getifaddrs() for interface
/// discovery and netstat for traffic statistics, providing a reliable and efficient way to monitor network activity.
#[derive(Debug)]
pub struct NetworkManager {
    /// Map of interface names to Interface objects
    pub(crate) interfaces: HashMap<String, Interface>,
}

impl NetworkManager {
    /// Creates a new NetworkManager and initializes it with the current interfaces.
    ///
    /// This constructor:
    /// 1. Creates an empty NetworkManager instance
    /// 2. Attempts to discover all network interfaces on the system
    /// 3. Initializes traffic statistics for each interface
    /// 4. Returns a ready-to-use manager instance
    ///
    /// Even if the initialization fails to retrieve network interfaces (for example, due to permission issues), the
    /// function will still return a valid but empty NetworkManager rather than failing with an error.
    pub fn new() -> Result<Self> {
        let mut manager = Self {
            interfaces: HashMap::new(),
        };

        // Try to initialize interfaces, but continue even if it fails
        if let Err(e) = manager.update() {
            log::warn!("Failed to initialize network interfaces: {}", e);
            // Continue with empty interface list rather than crashing
        }

        Ok(manager)
    }

    /// Updates all network interfaces and their metrics.
    ///
    /// This method:
    /// 1. Retrieves the current state of all network interfaces
    /// 2. Updates traffic statistics for existing interfaces
    /// 3. Adds any new interfaces that were discovered
    /// 4. Calculates current upload/download speeds based on changes since last update
    ///
    /// For accurate speed calculations, this method should be called at regular intervals (typically every 1-5
    /// seconds).
    pub fn update(&mut self) -> Result<()> {
        // Get network interfaces list
        let interfaces = self.get_interfaces()?;

        for interface in interfaces {
            let name = interface.name().to_string();
            self.interfaces.insert(name, interface);
        }

        Ok(())
    }

    /// Gets all discovered network interfaces.
    ///
    /// Returns a vector of references to all known network interfaces. The interfaces are returned in arbitrary order.
    ///
    /// This includes active and inactive interfaces of all types:
    /// - Physical interfaces (Ethernet, WiFi)
    /// - Virtual interfaces (VPN tunnels, bridges)
    /// - Loopback interfaces
    /// - Other system interfaces
    pub fn interfaces(&self) -> Vec<&Interface> {
        self.interfaces.values().collect()
    }

    /// Gets a specific interface by name.
    pub fn get_interface(&self, name: &str) -> Option<&Interface> {
        self.interfaces.get(name)
    }

    /// Gets the total download speed across all interfaces.
    pub fn total_download_speed(&self) -> f64 {
        self.interfaces
            .values()
            .map(|i| i.bytes_received as f64 / i.receive_errors as f64)
            .sum()
    }

    /// Gets the total upload speed across all interfaces.
    pub fn total_upload_speed(&self) -> f64 {
        self.interfaces
            .values()
            .map(|i| i.bytes_sent as f64 / i.send_errors as f64)
            .sum()
    }

    /// Gets network interfaces using the getifaddrs() system call.
    fn get_interfaces(&self) -> Result<Vec<Interface>> {
        let mut interfaces = Vec::new();

        unsafe {
            // Get all interface addresses
            let mut if_addrs: *mut libc::ifaddrs = std::ptr::null_mut();
            let ret = libc::getifaddrs(&mut if_addrs);

            if ret != 0 {
                return Err(Error::system_error(format!(
                    "Failed to get network interfaces: {}",
                    ret
                )));
            }

            // Make sure we free the memory when we're done
            let _if_addrs_guard = scopeguard::guard(if_addrs, |ptr| {
                libc::freeifaddrs(ptr);
            });

            // Collect unique interface names
            let mut seen_names = std::collections::HashSet::new();
            let mut addr_count = 0;

            let mut curr = if_addrs;
            while !curr.is_null() {
                addr_count += 1;
                let if_addr = &*curr;

                // Skip interfaces with no addresses or non-AF_INET/AF_INET6 families
                if if_addr.ifa_addr.is_null() {
                    curr = if_addr.ifa_next;
                    continue;
                }

                let addr_family = unsafe { (*if_addr.ifa_addr).sa_family };
                if addr_family != libc::AF_INET as u8 && addr_family != libc::AF_INET6 as u8 {
                    curr = if_addr.ifa_next;
                    continue;
                }

                let if_name = unsafe {
                    std::ffi::CStr::from_ptr(if_addr.ifa_name)
                        .to_string_lossy()
                        .into_owned()
                };

                // Only add each interface once
                if !seen_names.contains(&if_name) {
                    seen_names.insert(if_name.clone());

                    match Interface::from_name(&if_name) {
                        Ok(iface) => interfaces.push(iface),
                        Err(e) => {
                            debug!("Failed to create interface {}: {}", if_name, e);
                        },
                    }
                }

                curr = if_addr.ifa_next;
            }

            // If we didn't find any interfaces, that's suspicious
            if interfaces.is_empty() && addr_count > 0 {
                debug!("Found {} addresses but no usable interfaces", addr_count);
            }
        }

        Ok(interfaces)
    }

    /// Gets network addresses using getifaddrs().
    fn get_network_addresses(&self) -> Result<NetworkAddressMap> {
        let mut result = HashMap::new();
        let mut ifap: *mut ifaddrs = ptr::null_mut();

        unsafe {
            // Call getifaddrs() to get list of interfaces
            let addr_count = getifaddrs(&mut ifap);
            if addr_count < 0 {
                return Err(Error::system_error(format!(
                    "Failed to get network interfaces: {}",
                    addr_count
                )));
            }

            // Use scopeguard to ensure ifap is freed
            let _guard = scopeguard::guard(ifap, |ifap| {
                freeifaddrs(ifap);
            });

            // Iterate through linked list of interfaces
            let mut current = ifap;
            while !current.is_null() {
                let ifa = &*current;

                // Skip entries with null names
                if ifa.ifa_name.is_null() {
                    current = ifa.ifa_next;
                    continue;
                }

                // Get name as string
                let name = match CStr::from_ptr(ifa.ifa_name).to_str() {
                    Ok(s) => s.to_string(),
                    Err(_) => {
                        current = ifa.ifa_next;
                        continue;
                    },
                };

                // Skip empty names
                if name.is_empty() {
                    current = ifa.ifa_next;
                    continue;
                }

                // Get or create entry in result map
                let entry = result.entry(name).or_insert_with(|| (ifa.ifa_flags, None, Vec::new()));

                // Process address if available
                if !ifa.ifa_addr.is_null() {
                    let addr = &*ifa.ifa_addr;

                    match addr.sa_family {
                        family if family == address_family::AF_INET => {
                            // IPv4 address
                            let addr_in = &*(ifa.ifa_addr as *mut sockaddr_in);
                            let ip = Ipv4Addr::from(u32::from_be(addr_in.sin_addr.s_addr));
                            entry.2.push(IpAddr::V4(ip));
                        },
                        family if family == address_family::AF_INET6 => {
                            // IPv6 address
                            let addr_in6 = &*(ifa.ifa_addr as *mut sockaddr_in6);
                            let ip = Ipv6Addr::from(addr_in6.sin6_addr.s6_addr);
                            entry.2.push(IpAddr::V6(ip));
                        },
                        family if family == address_family::AF_LINK => {
                            // MAC address
                            let addr_dl = &*(ifa.ifa_addr as *mut sockaddr_dl);

                            let mac_len = addr_dl.sdl_alen as usize;
                            if mac_len == 6 {
                                let offset = addr_dl.sdl_nlen as usize;

                                // Safety check for buffer size
                                if offset + mac_len <= addr_dl.sdl_data.len() {
                                    let mac_bytes = &addr_dl.sdl_data[offset..offset + mac_len];

                                    // Format MAC address
                                    let mac = format!(
                                        "{:02x}:{:02x}:{:02x}:{:02x}:{:02x}:{:02x}",
                                        mac_bytes[0] as u8,
                                        mac_bytes[1] as u8,
                                        mac_bytes[2] as u8,
                                        mac_bytes[3] as u8,
                                        mac_bytes[4] as u8,
                                        mac_bytes[5] as u8
                                    );

                                    entry.1 = Some(mac);
                                }
                            }
                        },
                        _ => {}, // Ignore other address families
                    }
                }

                current = ifa.ifa_next;
            }
        }

        Ok(result)
    }

    /// Updates traffic stats using macOS native APIs.
    ///
    /// This method tries two approaches in order:
    /// 1. Use sysctlbyname with 64-bit interface data (modern approach)
    /// 2. Fall back to netstat command-line tool if API approach fails
    fn update_traffic_stats(&self) -> Option<TrafficStatsMap> {
        // First try the native implementation using sysctlbyname
        if let Some(result) = self.update_traffic_stats_native() {
            return Some(result);
        }

        // If native implementation fails, fall back to netstat
        self.update_traffic_stats_netstat()
    }

    /// Updates traffic stats using the sysctlbyname API.
    ///
    /// This is the preferred method that directly accesses kernel network statistics rather than relying on
    /// command-line tools.
    fn update_traffic_stats_native(&self) -> Option<TrafficStatsMap> {
        // Get list of interface names
        let mut ifap: *mut ifaddrs = ptr::null_mut();
        let mut result = HashMap::new();

        unsafe {
            // Call getifaddrs() to get list of interfaces
            let addr_count = getifaddrs(&mut ifap);
            if addr_count < 0 {
                return None;
            }

            // Use scopeguard to ensure ifap is freed
            let _guard = scopeguard::guard(ifap, |ifap| {
                freeifaddrs(ifap);
            });

            // Collect unique interface names
            let mut interface_names = HashSet::new();

            let mut current = ifap;
            while !current.is_null() {
                let ifa = &*current;

                // Skip entries with null names
                if ifa.ifa_name.is_null() {
                    current = ifa.ifa_next;
                    continue;
                }

                // Get name as string
                let name = match CStr::from_ptr(ifa.ifa_name).to_str() {
                    Ok(s) => s.to_string(),
                    Err(_) => {
                        current = ifa.ifa_next;
                        continue;
                    },
                };

                interface_names.insert(name);
                current = ifa.ifa_next;
            }

            // Get stats for each interface using sysctlbyname
            for name in interface_names {
                // Use the native sysctlbyname approach to get stats
                if let Ok(if_data) = get_network_stats_native(&name) {
                    // Extract traffic statistics
                    let rx_bytes = if_data.ifi_ibytes;
                    let tx_bytes = if_data.ifi_obytes;
                    let rx_packets = if_data.ifi_ipackets;
                    let tx_packets = if_data.ifi_opackets;
                    let rx_errors = if_data.ifi_ierrors;
                    let tx_errors = if_data.ifi_oerrors;
                    let collisions = if_data.ifi_collisions;

                    // Store in result map
                    result.insert(
                        name,
                        (
                            rx_bytes, tx_bytes, rx_packets, tx_packets, rx_errors, tx_errors, collisions,
                        ),
                    );
                }
            }
        }

        if result.is_empty() { None } else { Some(result) }
    }

    /// Updates traffic stats using netstat command-line tool.
    ///
    /// This is a fallback method that's safer but less efficient than using sysctlbyname. It parses the output of the
    /// netstat command to get interface statistics.
    fn update_traffic_stats_netstat(&self) -> Option<TrafficStatsMap> {
        // Using type alias defined at the top of the file This is a fallback method that's safer than sysctlbyname On
        // macOS, we can use netstat to get network statistics
        let output = std::process::Command::new("netstat").args(["-ib"]).output().ok()?;

        if !output.status.success() {
            return None;
        }

        let output_str = String::from_utf8_lossy(&output.stdout);

        // Parse the output
        let mut result = HashMap::new();

        // Skip the header line
        let lines = output_str.lines().skip(1);

        for line in lines {
            let parts: Vec<&str> = line.split_whitespace().collect();

            // Check if the line has enough parts
            if parts.len() < 10 {
                continue;
            }

            // Get interface name
            let name = parts[0].to_string();

            // Try to parse network stats Columns are: Name Mtu Network Address Ipkts Ierrs Ibytes Opkts Oerrs Obytes
            // Coll
            let rx_packets = parts[4].parse::<u64>().unwrap_or(0);
            let rx_errors = parts[5].parse::<u64>().unwrap_or(0);
            let rx_bytes = parts[6].parse::<u64>().unwrap_or(0);
            let tx_packets = parts[7].parse::<u64>().unwrap_or(0);
            let tx_errors = parts[8].parse::<u64>().unwrap_or(0);
            let tx_bytes = parts[9].parse::<u64>().unwrap_or(0);
            let collisions = if parts.len() > 10 {
                parts[10].parse::<u64>().unwrap_or(0)
            } else {
                0
            };

            result.insert(
                name,
                (
                    rx_bytes, tx_bytes, rx_packets, tx_packets, rx_errors, tx_errors, collisions,
                ),
            );
        }

        Some(result)
    }

    /// Determines the type of interface based on its name and flags.
    fn determine_interface_type(name: &str, flags: u32) -> InterfaceType {
        if (flags & if_flags::IFF_LOOPBACK) != 0 {
            InterfaceType::Loopback
        } else if name.starts_with("en") {
            // On macOS, en0 is usually WiFi
            if name == "en0" {
                InterfaceType::WiFi
            } else {
                InterfaceType::Ethernet
            }
        } else if name.starts_with("wl") || name.starts_with("ath") {
            InterfaceType::WiFi
        } else if name.starts_with("vnic") || name.starts_with("bridge") || name.starts_with("utun") {
            InterfaceType::Virtual
        } else {
            InterfaceType::Other
        }
    }
}

/// Monitor for tracking bytes received on a network interface
pub struct BytesReceivedMonitor {
    /// Reference to the network interface being monitored
    interface: Interface,
}

/// Monitor for tracking bytes sent on a network interface
pub struct BytesSentMonitor {
    /// Reference to the network interface being monitored
    interface: Interface,
}

/// Monitor for tracking packets received on a network interface
pub struct PacketsReceivedMonitor {
    /// Reference to the network interface being monitored
    interface: Interface,
}

/// Monitor for tracking packets sent on a network interface
pub struct PacketsSentMonitor {
    /// Reference to the network interface being monitored
    interface: Interface,
}

/// Mapping of interface names to their address properties
///
/// Format: HashMap<name, (flags, mac_address, ip_addresses)>
type NetworkAddressMap = HashMap<String, (u32, Option<String>, Vec<IpAddr>)>;

/// Mapping of interface names to their traffic statistics
///
/// Format: HashMap<name, (bytes_in, bytes_out, packets_in, packets_out, rx_errors, tx_errors, collisions)>
type TrafficStatsMap = HashMap<String, (u64, u64, u64, u64, u64, u64, u64)>;<|MERGE_RESOLUTION|>--- conflicted
+++ resolved
@@ -343,20 +343,9 @@
         }
     }
 
-<<<<<<< HEAD
-    pub fn from_name(name: &str) -> Result<Self> {
-        // Create a network manager and use it to get the interface by name
-        let manager = NetworkManager::new()?;
-
-        manager
-            .get_interface(name)
-            .cloned()
-            .ok_or_else(|| Error::system_error(format!("Network interface '{}' not found", name)))
-=======
     /// Check if this is a WiFi interface
     pub fn is_wifi(&self) -> bool {
         self.interface_type == Some(InterfaceType::WiFi)
->>>>>>> 7ddbc0ba
     }
 }
 
