--- conflicted
+++ resolved
@@ -7,9 +7,6 @@
 //!   dictionaries
 //! - `test_utils`: Utilities for testing
 
-// Always set IS_DOCS_RS to false since we've removed docs.rs support
-pub const IS_DOCS_RS: bool = false;
-
 pub mod bindings;
 pub mod property_utils;
 pub mod test_utils;
@@ -20,17 +17,45 @@
 use std::{
     ffi::{c_char, CStr},
     os::raw::c_double,
+    panic::AssertUnwindSafe,
     slice,
 };
 
-use std::panic::AssertUnwindSafe;
-
-use objc2::{msg_send, rc::autoreleasepool, runtime::AnyObject};
+use objc2::{
+    msg_send,
+    rc::{autoreleasepool, Retained},
+    runtime::AnyObject,
+};
+use objc2_foundation::{NSDictionary, NSNumber, NSObject, NSString};
 
 use crate::error::{Error, Result};
 
-// Import PropertyUtils from the property_utils module
-pub use self::property_utils::*;
+pub trait PropertyUtils {
+    fn get_string_property(dict: &NSDictionary<NSString, NSObject>, key: &str) -> Option<String> {
+        let ns_key = NSString::from_str(key);
+        unsafe { dict.valueForKey(&ns_key) }
+            .and_then(|obj| obj.downcast::<NSString>().ok())
+            .map(|s| s.to_string())
+    }
+
+    fn get_number_property(dict: &NSDictionary<NSString, NSObject>, key: &str) -> Option<f64> {
+        let ns_key = NSString::from_str(key);
+        unsafe { dict.valueForKey(&ns_key) }
+            .and_then(|obj| obj.downcast::<NSNumber>().ok())
+            .map(|n: Retained<NSNumber>| n.as_f64())
+    }
+
+    fn get_bool_property(dict: &NSDictionary<NSString, NSObject>, key: &str) -> Option<bool> {
+        let ns_key = NSString::from_str(key);
+        unsafe { dict.valueForKey(&ns_key) }
+            .and_then(|obj| obj.downcast::<NSNumber>().ok())
+            .map(|n: Retained<NSNumber>| n.as_bool())
+    }
+}
+
+pub struct PropertyAccessor;
+
+impl PropertyUtils for PropertyAccessor {}
 
 /// Executes a closure safely within an Objective-C autorelease pool.
 pub fn autorelease_pool<T, F>(f: F) -> T
@@ -139,145 +164,85 @@
 mod tests {
     use super::*;
     use std::ffi::CString;
-<<<<<<< HEAD
-
-=======
-    
->>>>>>> 43e1ee64
+    
     #[test]
     fn test_c_str_to_string() {
         let test_str = "test string";
         let c_string = CString::new(test_str).unwrap();
         let ptr = c_string.as_ptr();
-<<<<<<< HEAD
-
-=======
-        
->>>>>>> 43e1ee64
+        
         unsafe {
             let result = c_str_to_string(ptr);
             assert!(result.is_some());
             assert_eq!(result.unwrap(), test_str);
-<<<<<<< HEAD
-
-=======
-            
->>>>>>> 43e1ee64
+            
             // Test null pointer
             let result = c_str_to_string(std::ptr::null());
             assert!(result.is_none());
         }
     }
-<<<<<<< HEAD
-
-=======
-    
->>>>>>> 43e1ee64
+    
     #[test]
     fn test_raw_str_to_string() {
         let test_str = "test string";
         let c_string = CString::new(test_str).unwrap();
         let ptr = c_string.as_ptr();
         let len = test_str.len();
-<<<<<<< HEAD
-
-=======
-        
->>>>>>> 43e1ee64
+        
         unsafe {
             let result = raw_str_to_string(ptr, len);
             assert!(result.is_some());
             assert_eq!(result.unwrap(), test_str);
-<<<<<<< HEAD
-
+            
             // Test null pointer
             let result = raw_str_to_string(std::ptr::null(), len);
             assert!(result.is_none());
-
-=======
-            
-            // Test null pointer
-            let result = raw_str_to_string(std::ptr::null(), len);
-            assert!(result.is_none());
-            
->>>>>>> 43e1ee64
+            
             // Test zero length
             let result = raw_str_to_string(ptr, 0);
             assert!(result.is_none());
         }
     }
-<<<<<<< HEAD
-
-=======
-    
->>>>>>> 43e1ee64
+    
     #[test]
     fn test_raw_f64_slice_to_vec() {
         let test_data: Vec<f64> = vec![1.0, 2.0, 3.0, 4.0, 5.0];
         let ptr = test_data.as_ptr();
         let len = test_data.len();
-<<<<<<< HEAD
-
-=======
-        
->>>>>>> 43e1ee64
+        
         unsafe {
             let result = raw_f64_slice_to_vec(ptr, len);
             assert!(result.is_some());
             assert_eq!(result.unwrap(), test_data);
-<<<<<<< HEAD
-
+            
             // Test null pointer
             let result = raw_f64_slice_to_vec(std::ptr::null(), len);
             assert!(result.is_none());
-
-=======
-            
-            // Test null pointer
-            let result = raw_f64_slice_to_vec(std::ptr::null(), len);
-            assert!(result.is_none());
-            
->>>>>>> 43e1ee64
+            
             // Test zero length
             let result = raw_f64_slice_to_vec(ptr, 0);
             assert!(result.is_none());
         }
     }
-<<<<<<< HEAD
-
-=======
-    
->>>>>>> 43e1ee64
+    
     #[test]
     fn test_autorelease_pool() {
         // Simple test to ensure the function works
         let value = autorelease_pool(|| 42);
         assert_eq!(value, 42);
-<<<<<<< HEAD
-
-=======
-        
->>>>>>> 43e1ee64
+        
         // Test with a string
         let str_value = autorelease_pool(|| "test string".to_string());
         assert_eq!(str_value, "test string");
     }
-<<<<<<< HEAD
-
-=======
-    
->>>>>>> 43e1ee64
+    
     #[test]
     fn test_objc_safe_exec() {
         // Test successful execution
         let result = objc_safe_exec(|| Ok::<_, Error>(42));
         assert!(result.is_ok());
         assert_eq!(result.unwrap(), 42);
-<<<<<<< HEAD
-
-=======
-        
->>>>>>> 43e1ee64
+        
         // Test with an error
         let result = objc_safe_exec(|| Err::<i32, Error>(Error::system("test error")));
         assert!(result.is_err());
@@ -285,17 +250,10 @@
             Err(Error::System(msg)) => assert!(msg.contains("test error")),
             _ => panic!("Unexpected error type"),
         }
-<<<<<<< HEAD
-
+        
         // We can't easily test the panic case without actually panicking
     }
-
-=======
-        
-        // We can't easily test the panic case without actually panicking
-    }
-    
->>>>>>> 43e1ee64
+    
     #[test]
     fn test_get_name_null_device() {
         let result = get_name(std::ptr::null_mut());
@@ -305,11 +263,7 @@
             _ => panic!("Unexpected error type"),
         }
     }
-<<<<<<< HEAD
-
-=======
-    
->>>>>>> 43e1ee64
+    
     #[test]
     fn test_property_accessor() {
         // Test the struct can be created
