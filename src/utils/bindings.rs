--- conflicted
+++ resolved
@@ -113,8 +113,7 @@
 
 #[repr(C)]
 #[derive(Debug, Default)]
-#[allow(non_camel_case_types)]
-pub struct VmStatistics64 {
+pub struct vm_statistics64 {
     pub free_count: u32,
     pub active_count: u32,
     pub inactive_count: u32,
@@ -143,8 +142,7 @@
 
 #[repr(C)]
 #[derive(Debug, Default)]
-#[allow(non_camel_case_types)]
-pub struct XswUsage {
+pub struct xsw_usage {
     pub xsu_total: u64,
     pub xsu_used: u64,
     pub xsu_avail: u64,
@@ -224,19 +222,6 @@
 pub const SMC_KEY_CPU_THROTTLE: [c_char; 4] =
     [b'P' as c_char, b'C' as c_char, b'T' as c_char, b'C' as c_char]; // CPU thermal throttling (PCTC)
 
-<<<<<<< HEAD
-pub const SMC_KEY_PACKAGE_POWER: [c_char; 4] =
-    [b'P' as c_char, b'M' as c_char, b'P' as c_char, b'0' as c_char]; // Package power (PMP0)
-
-pub const SMC_KEY_GPU_POWER: [c_char; 4] =
-    [b'P' as c_char, b'G' as c_char, b'P' as c_char, b'G' as c_char]; // GPU power (PGPG)
-
-pub const SMC_KEY_DRAM_POWER: [c_char; 4] =
-    [b'P' as c_char, b'D' as c_char, b'R' as c_char, b'P' as c_char]; // Memory power (PDRP)
-
-pub const SMC_KEY_NEURAL_POWER: [c_char; 4] =
-    [b'P' as c_char, b'N' as c_char, b'P' as c_char, b'0' as c_char]; // Neural Engine power (PNP0)
-=======
 // Apple Silicon specific power keys (based on macmon and NeoAsitop)
 pub const SMC_KEY_PACKAGE_POWER: [c_char; 4] =
     [b'P' as c_char, b'M' as c_char, b'P' as c_char, b'0' as c_char]; // PMP0 - Package power (SoC)
@@ -249,7 +234,6 @@
 
 pub const SMC_KEY_NEURAL_POWER: [c_char; 4] =
     [b'P' as c_char, b'N' as c_char, b'P' as c_char, b'0' as c_char]; // PNP0 - Neural Engine power
->>>>>>> 43e1ee64
 
 // SMC data structures
 #[repr(C, packed)]
@@ -275,78 +259,48 @@
 
 #[repr(C, packed)]
 #[derive(Debug, Copy, Clone)]
-#[allow(non_camel_case_types)]
-pub struct SmcKeyDataVersT {
+pub struct SMCKeyData_vers_t {
     pub version: SMCVersion,
     pub reserved: [u8; 16],
 }
 
 #[repr(C, packed)]
 #[derive(Debug, Copy, Clone)]
-<<<<<<< HEAD
-#[allow(non_camel_case_types)]
-pub struct SmcKeyDataPLimitDataT {
-=======
 pub struct SMCKeyData_pLimitData_t {
->>>>>>> 43e1ee64
     pub p_limit_data: SMCPLimitData,
     pub reserved: [u8; 10],
 }
 
 #[repr(C, packed)]
 #[derive(Debug, Copy, Clone)]
-<<<<<<< HEAD
-#[allow(non_camel_case_types)]
-pub struct SmcKeyDataKeyInfoT {
-    #[allow(non_snake_case)]
-=======
 pub struct SMCKeyData_keyInfo_t {
->>>>>>> 43e1ee64
     pub data_size: u32,
     pub data_type: [u8; 4],
     pub data_attributes: u8,
 }
 
-<<<<<<< HEAD
-#[repr(C)]
-#[allow(non_camel_case_types)]
-pub union SmcKeyDataTData {
-=======
 #[repr(C, packed)]
 pub union SMCKeyData_t_data {
->>>>>>> 43e1ee64
     pub bytes: [u8; 32],
     pub uint32: u32,
     pub float: f32,
     pub sint16: i16,
-<<<<<<< HEAD
-    pub vers: SmcKeyDataVersT,
-    pub p_limit: SmcKeyDataPLimitDataT,
-    pub key_info: SmcKeyDataKeyInfoT,
-=======
     pub vers: SMCKeyData_vers_t,
     pub p_limit: SMCKeyData_pLimitData_t,
     pub key_info: SMCKeyData_keyInfo_t,
->>>>>>> 43e1ee64
 }
 
 // Manual implementations for union
-impl Clone for SmcKeyDataTData {
+impl Clone for SMCKeyData_t_data {
     fn clone(&self) -> Self {
         *self
     }
 }
 
-impl Copy for SmcKeyDataTData {}
-
-<<<<<<< HEAD
-#[repr(C)]
-#[allow(non_camel_case_types)]
-pub struct SmcKeyDataT {
-=======
+impl Copy for SMCKeyData_t_data {}
+
 #[repr(C, packed)]
 pub struct SMCKeyData_t {
->>>>>>> 43e1ee64
     pub key: u32,
     pub vers: u8,
     pub p_limit_data: u8,
@@ -357,21 +311,18 @@
     pub data8: u8,
     pub data32: u8,
     pub bytes: [u8; 2],
-    pub data: SmcKeyDataTData,
+    pub data: SMCKeyData_t_data,
 }
 
 // Manual implementations for struct containing union
-impl Clone for SmcKeyDataT {
+impl Clone for SMCKeyData_t {
     fn clone(&self) -> Self {
         *self
     }
 }
 
-impl Copy for SmcKeyDataT {}
-
-<<<<<<< HEAD
-// IOKit function declarations - only for macOS
-=======
+impl Copy for SMCKeyData_t {}
+
 impl Default for SMCKeyData_t {
     fn default() -> Self {
         unsafe {
@@ -393,7 +344,6 @@
 }
 
 // IOKit function declarations
->>>>>>> 43e1ee64
 #[link(name = "IOKit", kind = "framework")]
 extern "C" {
     // IOService functions
@@ -412,9 +362,9 @@
     pub fn IOConnectCallStructMethod(
         connection: u32,
         selector: u32,
-        inputStruct: *const SmcKeyDataT,
+        inputStruct: *const SMCKeyData_t,
         inputStructCnt: IOByteCount,
-        outputStruct: *mut SmcKeyDataT,
+        outputStruct: *mut SMCKeyData_t,
         outputStructCnt: *mut IOByteCount,
     ) -> i32;
 }
@@ -472,21 +422,6 @@
 }
 
 //------------------------------------------------------------------------------
-// CoreFoundation Framework Bindings
-//------------------------------------------------------------------------------
-
-#[link(name = "CoreFoundation", kind = "framework")]
-extern "C" {
-    /// Retains a CoreFoundation object
-    /// Increments the retain count of a CF object
-    pub fn CFRetain(cf: *const ffi_c_void) -> *const ffi_c_void;
-    
-    /// Releases a CoreFoundation object
-    /// Decrements the retain count of a CF object
-    pub fn CFRelease(cf: *const ffi_c_void);
-}
-
-//------------------------------------------------------------------------------
 // Metal Framework Bindings for GPU Access
 //------------------------------------------------------------------------------
 
@@ -549,61 +484,54 @@
 }
 
 #[repr(C)]
-#[allow(non_camel_case_types)]
-pub struct Ifaddrs {
-    pub ifa_next: *mut Ifaddrs,
+pub struct ifaddrs {
+    pub ifa_next: *mut ifaddrs,
     pub ifa_name: *mut c_char,
     pub ifa_flags: u32,
-    pub ifa_addr: *mut Sockaddr,
-    pub ifa_netmask: *mut Sockaddr,
-    pub ifa_dstaddr: *mut Sockaddr,
+    pub ifa_addr: *mut sockaddr,
+    pub ifa_netmask: *mut sockaddr,
+    pub ifa_dstaddr: *mut sockaddr,
     pub ifa_data: *mut c_void,
 }
 
 #[repr(C)]
-#[allow(non_camel_case_types)]
-pub struct Sockaddr {
+pub struct sockaddr {
     pub sa_len: u8,
     pub sa_family: u8,
     pub sa_data: [c_char; 14],
 }
 
 #[repr(C)]
-#[allow(non_camel_case_types)]
-pub struct SockaddrIn {
+pub struct sockaddr_in {
     pub sin_len: u8,
     pub sin_family: u8,
     pub sin_port: u16,
-    pub sin_addr: InAddr,
+    pub sin_addr: in_addr,
     pub sin_zero: [c_char; 8],
 }
 
 #[repr(C)]
-#[allow(non_camel_case_types)]
-pub struct InAddr {
+pub struct in_addr {
     pub s_addr: u32,
 }
 
 #[repr(C)]
-#[allow(non_camel_case_types)]
-pub struct SockaddrIn6 {
+pub struct sockaddr_in6 {
     pub sin6_len: u8,
     pub sin6_family: u8,
     pub sin6_port: u16,
     pub sin6_flowinfo: u32,
-    pub sin6_addr: In6Addr,
+    pub sin6_addr: in6_addr,
     pub sin6_scope_id: u32,
 }
 
 #[repr(C)]
-#[allow(non_camel_case_types)]
-pub struct In6Addr {
+pub struct in6_addr {
     pub s6_addr: [u8; 16],
 }
 
 #[repr(C)]
-#[allow(non_camel_case_types)]
-pub struct SockaddrDl {
+pub struct sockaddr_dl {
     pub sdl_len: u8,
     pub sdl_family: u8,
     pub sdl_index: u16,
@@ -615,8 +543,7 @@
 }
 
 #[repr(C)]
-#[allow(non_camel_case_types)]
-pub struct IfData {
+pub struct if_data {
     pub ifi_type: u8,
     pub ifi_physical: u8,
     pub ifi_addrlen: u8,
@@ -645,8 +572,8 @@
 
 #[link(name = "System", kind = "framework")]
 extern "C" {
-    pub fn getifaddrs(ifap: *mut *mut Ifaddrs) -> c_int;
-    pub fn freeifaddrs(ifp: *mut Ifaddrs) -> c_void;
+    pub fn getifaddrs(ifap: *mut *mut ifaddrs) -> c_int;
+    pub fn freeifaddrs(ifp: *mut ifaddrs) -> c_void;
 
     // sysctl functions for network statistics
     pub fn sysctlbyname(
@@ -694,45 +621,6 @@
     result
 }
 
-<<<<<<< HEAD
-//------------------------------------------------------------------------------
-// Type aliases for backward compatibility
-//------------------------------------------------------------------------------
-
-// These aliases maintain backward compatibility with code that uses the old struct names
-#[allow(non_camel_case_types)]
-pub type vm_statistics64 = VmStatistics64;
-#[allow(non_camel_case_types)]
-pub type xsw_usage = XswUsage;
-#[allow(non_camel_case_types)]
-pub type SMCKeyData_vers_t = SmcKeyDataVersT;
-#[allow(non_camel_case_types)]
-pub type SMCKeyData_pLimitData_t = SmcKeyDataPLimitDataT;
-#[allow(non_camel_case_types)]
-pub type SMCKeyData_keyInfo_t = SmcKeyDataKeyInfoT;
-#[allow(non_camel_case_types)]
-pub type SMCKeyData_t_data = SmcKeyDataTData;
-#[allow(non_camel_case_types)]
-pub type SMCKeyData_t = SmcKeyDataT;
-#[allow(non_camel_case_types)]
-pub type ifaddrs = Ifaddrs;
-#[allow(non_camel_case_types)]
-pub type sockaddr = Sockaddr;
-#[allow(non_camel_case_types)]
-pub type sockaddr_in = SockaddrIn;
-#[allow(non_camel_case_types)]
-pub type in_addr = InAddr;
-#[allow(non_camel_case_types)]
-pub type sockaddr_in6 = SockaddrIn6;
-#[allow(non_camel_case_types)]
-pub type in6_addr = In6Addr;
-#[allow(non_camel_case_types)]
-pub type sockaddr_dl = SockaddrDl;
-#[allow(non_camel_case_types)]
-pub type if_data = IfData;
-
-=======
->>>>>>> 43e1ee64
 #[cfg(test)]
 mod tests {
     use super::*;
@@ -741,11 +629,6 @@
     fn test_extract_proc_name() {
         // Create a kinfo_proc structure with a process name
         let mut proc_info = kinfo_proc {
-<<<<<<< HEAD
-            kp_proc: proc_info { p_flag: 0, p_pid: 123, p_ppid: 1, p_stat: 0 },
-            kp_eproc: extern_proc {
-                p_starttime: timeval { tv_sec: 0, tv_usec: 0 },
-=======
             kp_proc: proc_info {
                 p_flag: 0,
                 p_pid: 123,
@@ -757,7 +640,6 @@
                     tv_sec: 0,
                     tv_usec: 0,
                 },
->>>>>>> 43e1ee64
                 p_comm: [0; 16],
             },
         };
@@ -796,11 +678,7 @@
         let result = smc_key_from_chars(key);
 
         // Calculate the expected value: ('T' << 24) | ('C' << 16) | ('0' << 8) | 'P'
-<<<<<<< HEAD
-        let expected =
-=======
         let expected = 
->>>>>>> 43e1ee64
             (b'T' as u32) << 24 | (b'C' as u32) << 16 | (b'0' as u32) << 8 | (b'P' as u32);
 
         assert_eq!(result, expected);
