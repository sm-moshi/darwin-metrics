<<<<<<< HEAD
// Temperature module
//
// This module is responsible for monitoring the temperature of various hardware
// components, including CPU, GPU, memory, battery, and SSD. It also provides
// information about the fan status and whether the system is throttling.

use std::sync::Arc;

// Submodules
mod constants;
mod monitors;
mod types;

// Re-export items from the submodules
pub use constants::*;
pub use monitors::*;
pub use types::*;

// Only import what we need for this file
use crate::{
    error::{Error, Result},
    hardware::iokit::IOKit,
    traits::hardware::ThermalMonitor,
};

use self::types::{Fan, MonitorType, ThermalInfo};

// Temperature struct implementation
pub struct Temperature {
    io_kit: Arc<dyn IOKit>,
}
=======
//! Temperature monitoring module
//!
//! This module provides comprehensive temperature monitoring capabilities for macOS systems.
//! It tracks temperatures for various components including CPU, GPU, battery, and ambient sensors,
//! as well as fan speeds and thermal throttling detection.
//!
//! # Features
//!
//! - CPU, GPU, and battery temperature monitoring
//! - Ambient temperature sensing
//! - Fan speed monitoring and control
//! - Thermal throttling detection
//! - Configurable temperature thresholds

use std::sync::Arc;

pub use constants::*;
pub use factory::*;
pub use monitors::*;
pub use types::*;

use crate::core::metrics::hardware::ThermalMonitor;
use crate::error::{Error, Result};
use crate::hardware::iokit::{IOKit, IOKitImpl};
use crate::system::System;
use crate::temperature::types::{Fan, ThermalLevel, ThermalMetrics};
use crate::traits::FanMonitor as FanMonitorTrait;

/// Temperature monitoring constants
pub mod constants;

/// Temperature monitoring types
pub mod types;

/// Temperature monitoring implementations
pub mod monitors;

/// Temperature monitoring factory
pub mod factory;

/// Temperature monitoring for various components
#[derive(Debug, Clone)]
pub struct TemperatureFactory {
    iokit: Arc<Box<dyn IOKit>>,
    config: TemperatureConfig,
    factory: TemperatureMonitorFactory,
}

impl TemperatureFactory {
    /// Create a new Temperature monitor with default configuration
    pub fn new() -> Result<Self> {
        let iokit_impl = IOKitImpl::new()?;
        let iokit: Arc<Box<dyn IOKit>> = Arc::new(Box::new(iokit_impl));
        let factory = TemperatureMonitorFactory::new(iokit.clone());
        Ok(Self {
            iokit,
            config: Default::default(),
            factory,
        })
    }

    /// Create a new Temperature monitor with custom configuration
    pub fn with_config(config: TemperatureConfig) -> Result<Self> {
        let iokit_impl = IOKitImpl::new()?;
        let iokit: Arc<Box<dyn IOKit>> = Arc::new(Box::new(iokit_impl));
        let factory = TemperatureMonitorFactory::new(iokit.clone());
        Ok(Self { iokit, config, factory })
    }

    /// Create a new Temperature monitor with a custom IOKit implementation
    pub fn with_iokit(iokit: Arc<Box<dyn IOKit>>) -> Self {
        let factory = TemperatureMonitorFactory::new(iokit.clone());
        Self {
            iokit,
            config: Default::default(),
            factory,
        }
    }

    /// Get a CPU temperature monitor
    pub fn cpu_monitor(&self) -> Box<dyn TemperatureMonitorTrait> {
        Box::new(CpuTemperatureMonitor::new(self.iokit.clone()))
    }

    /// Get a GPU temperature monitor
    pub fn gpu_monitor(&self) -> Box<dyn TemperatureMonitorTrait> {
        Box::new(GpuTemperatureMonitor::new(self.iokit.clone()))
    }

    /// Get an ambient temperature monitor
    pub fn ambient_monitor(&self) -> Box<dyn TemperatureMonitorTrait> {
        Box::new(AmbientTemperatureMonitor::new(self.iokit.clone()))
    }

    /// Get a battery temperature monitor
    pub fn battery_monitor(&self) -> Box<dyn TemperatureMonitorTrait> {
        Box::new(BatteryTemperatureMonitor::new(self.iokit.clone()))
    }

    /// Get an SSD temperature monitor
    pub fn ssd_monitor(&self) -> Box<dyn TemperatureMonitorTrait> {
        Box::new(SsdTemperatureMonitor::new(self.iokit.clone()))
    }
>>>>>>> 7ddbc0ba

impl Temperature {
    /// Creates a new instance of Temperature
    ///
    /// # Arguments
    ///
    /// * `io_kit` - An implementation of the IOKit trait
    ///
    /// # Returns
    ///
    /// * `Result<Self>` - A new instance of Temperature
    pub fn new(io_kit: Arc<dyn IOKit>) -> Result<Self> {
        Ok(Self { io_kit })
    }

    /// Get all temperature metrics
    ///
    /// # Returns
    ///
    /// * `Result<ThermalMetrics>` - All temperature metrics
    pub async fn all_temperature_metrics(&self) -> Result<types::ThermalMetrics> {
        let thermal_info = self.io_kit.get_thermal_info()?;
        let fans = self.io_kit.get_all_fans().await?;
        
        // Convert FanInfo to Fan 
        let fan_list = fans.into_iter()
            .map(|info| Fan {
                id: info.index as u32,
                speed: info.speed_rpm,
                min_speed: info.min_speed.unwrap_or(0),
                max_speed: info.max_speed.unwrap_or(0),
                current_speed: info.current_speed,
                target_speed: info.target_speed,
            })
            .collect();
        
        Ok(types::ThermalMetrics {
            cpu_temp: Some(thermal_info.cpu_temp),
            gpu_temp: thermal_info.gpu_temp,
            memory_temp: None, // Not available
            battery_temp: thermal_info.battery_temp,
            ambient_temp: thermal_info.ambient_temp,
            ssd_temp: None, // Not available
            is_throttling: Some(thermal_info.thermal_throttling),
            fans: fan_list,
        })
    }

<<<<<<< HEAD
    /// Get temperature details
    ///
    /// # Returns
    ///
    /// * `Result<ThermalDetails>` - Temperature details
    pub async fn temperature_details(&self) -> Result<types::ThermalDetails> {
        let thermal_info = self.io_kit.get_thermal_info()?;
        let fans = self.io_kit.get_all_fans().await?;
        
        // Convert FanInfo to Fan
        let fan_list = fans.into_iter()
            .map(|info| Fan {
                id: info.index as u32,
                speed: info.speed_rpm,
                min_speed: info.min_speed.unwrap_or(0),
                max_speed: info.max_speed.unwrap_or(0),
                current_speed: info.current_speed,
                target_speed: info.target_speed,
            })
            .collect();
        
        Ok(types::ThermalDetails {
            cpu_temp: Some(thermal_info.cpu_temp),
            gpu_temp: thermal_info.gpu_temp,
            memory_temp: None, // Not available
            battery_temp: thermal_info.battery_temp,
            ambient_temp: thermal_info.ambient_temp,
            ssd_temp: None, // Not available
            is_throttling: Some(thermal_info.thermal_throttling),
            fans: fan_list,
        })
=======
    /// Get all available temperature monitors
    pub async fn get_all_monitors(&self) -> Result<Vec<Box<dyn TemperatureMonitorTrait>>> {
        let monitors = self.factory.create_all();
        let mut result = Vec::new();

        for monitor in monitors {
            let monitor_type = monitor.name().await?;
            if let Some(m) = monitors::create_monitor(&monitor_type, self.iokit.clone()) {
                result.push(m);
            }
        }

        Ok(result)
>>>>>>> 7ddbc0ba
    }

    /// Get all fan details
    ///
    /// # Returns
    ///
    /// * `Result<Vec<Fan>>` - All fan details
    pub async fn all_fan_details(&self) -> Result<Vec<Fan>> {
        let fan_info = self.io_kit.get_all_fans().await?;
        // Convert FanInfo to Fan
        let fans = fan_info.into_iter()
            .map(|info| Fan {
                id: info.index as u32,
                speed: info.speed_rpm,
                min_speed: info.min_speed.unwrap_or(0),
                max_speed: info.max_speed.unwrap_or(0),
                current_speed: info.current_speed,
                target_speed: info.target_speed,
            })
            .collect();
        Ok(fans)
    }

    /// Get temperature monitor
    ///
    /// # Arguments
    ///
    /// * `monitor_type` - The type of monitor to get
    ///
    /// # Returns
    ///
    /// * `Result<Box<dyn TemperatureMonitor>>` - The temperature monitor
    pub async fn get_temperature_monitor(
        &self,
        monitor_type: MonitorType,
    ) -> Result<Box<dyn crate::traits::hardware::TemperatureMonitor>> {
        match monitor_type {
            MonitorType::Cpu => Ok(Box::new(monitors::CpuTemperatureMonitor::new(
                self.io_kit.clone(),
            )?)),
            MonitorType::Gpu => Ok(Box::new(monitors::GpuTemperatureMonitor::new(
                self.io_kit.clone(),
            )?)),
            MonitorType::Memory => Ok(Box::new(monitors::MemoryTemperatureMonitor::new(
                self.io_kit.clone(),
            )?)),
            MonitorType::Battery => Ok(Box::new(monitors::BatteryTemperatureMonitor::new(
                self.io_kit.clone(),
            )?)),
            MonitorType::Ambient => Ok(Box::new(monitors::AmbientTemperatureMonitor::new(
                self.io_kit.clone(),
            )?)),
            MonitorType::Ssd => Ok(Box::new(monitors::SsdTemperatureMonitor::new(
                self.io_kit.clone(),
            )?)),
            _ => Err(Error::Temperature(format!(
                "Unsupported monitor type: {:?}",
                monitor_type
            ))),
        }
    }

    /// Get fans
    ///
    /// # Returns
    ///
    /// * `Result<Vec<Fan>>` - All fans
    pub async fn get_fans(&self) -> Result<Vec<Fan>> {
        self.all_fan_details().await
    }

<<<<<<< HEAD
    /// Get thermal metrics
    ///
    /// # Returns
    ///
    /// * `Result<ThermalMetrics>` - Thermal metrics
    pub async fn get_thermal_metrics(&self) -> Result<types::ThermalMetrics> {
        self.all_temperature_metrics().await
=======
/// Main temperature module implementation
pub struct Temperature {
    /// IOKit interface for hardware monitoring access
    iokit: Arc<Box<dyn IOKit>>,
    /// Temperature module configuration
    config: TemperatureConfig,
    /// Factory for creating specialized temperature monitors
    factory: TemperatureMonitorFactory,
}

impl Temperature {
    /// Create a new Temperature monitor with default configuration
    pub fn new() -> Result<Self> {
        let iokit_impl = IOKitImpl::new()?;
        let iokit: Arc<Box<dyn IOKit>> = Arc::new(Box::new(iokit_impl));
        let factory = TemperatureMonitorFactory::new(iokit.clone());
        Ok(Self {
            iokit,
            config: Default::default(),
            factory,
        })
    }

    /// Create a new Temperature monitor with custom configuration
    pub fn with_config(config: TemperatureConfig) -> Result<Self> {
        let iokit_impl = IOKitImpl::new()?;
        let iokit: Arc<Box<dyn IOKit>> = Arc::new(Box::new(iokit_impl));
        let factory = TemperatureMonitorFactory::new(iokit.clone());
        Ok(Self { iokit, config, factory })
    }

    /// Create a new Temperature monitor with a custom IOKit implementation
    pub fn with_iokit(iokit: Arc<Box<dyn IOKit>>) -> Self {
        let factory = TemperatureMonitorFactory::new(iokit.clone());
        Self {
            iokit,
            config: Default::default(),
            factory,
        }
    }

    /// Get a CPU temperature monitor
    pub fn cpu_monitor(&self) -> Box<dyn TemperatureMonitorTrait> {
        Box::new(CpuTemperatureMonitor::new(self.iokit.clone()))
    }

    /// Get a GPU temperature monitor
    pub fn gpu_monitor(&self) -> Box<dyn TemperatureMonitorTrait> {
        Box::new(GpuTemperatureMonitor::new(self.iokit.clone()))
    }

    /// Get an ambient temperature monitor
    pub fn ambient_monitor(&self) -> Box<dyn TemperatureMonitorTrait> {
        Box::new(AmbientTemperatureMonitor::new(self.iokit.clone()))
    }

    /// Get a battery temperature monitor
    pub fn battery_monitor(&self) -> Box<dyn TemperatureMonitorTrait> {
        Box::new(BatteryTemperatureMonitor::new(self.iokit.clone()))
    }

    /// Get an SSD temperature monitor
    pub fn ssd_monitor(&self) -> Box<dyn TemperatureMonitorTrait> {
        Box::new(SsdTemperatureMonitor::new(self.iokit.clone()))
    }

    /// Get a fan monitor
    pub fn fan_monitor(&self) -> FanMonitor {
        FanMonitor::new(self.iokit.clone(), 0)
    }

    /// Get all available temperature monitors
    pub async fn get_all_monitors(&self) -> Result<Vec<Box<dyn TemperatureMonitorTrait>>> {
        let monitors = self.factory.create_all();
        let mut result = Vec::new();

        for monitor in monitors {
            let monitor_type = monitor.name().await?;
            if let Some(m) = monitors::create_monitor(&monitor_type, self.iokit.clone()) {
                result.push(m);
            }
        }

        Ok(result)
    }

    /// Create a specific temperature monitor by type
    pub fn create_monitor(&self, monitor_type: &str) -> Result<Box<dyn TemperatureMonitorTrait>> {
        match monitors::create_monitor(monitor_type, self.iokit.clone()) {
            Some(monitor) => Ok(monitor),
            None => Err(Error::NotAvailable {
                resource: format!("Temperature monitor '{}'", monitor_type),
                reason: "Monitor type not available".to_string(),
            }),
        }
    }

    /// Create a new Temperature instance with a system reference
    pub fn new_with_system(system: &System) -> Result<Self> {
        let iokit = system.io_kit();
        let factory = TemperatureMonitorFactory::new(iokit.clone());
        Ok(Self {
            iokit,
            config: Default::default(),
            factory,
        })
>>>>>>> 7ddbc0ba
    }
}

#[async_trait::async_trait]
impl ThermalMonitor for Temperature {
    async fn cpu_temperature(&self) -> Option<f64> {
        match self.io_kit.get_thermal_info() {
            Ok(info) => Some(info.cpu_temp),
            Err(_) => None,
        }
    }

    async fn gpu_temperature(&self) -> Option<f64> {
        match self.io_kit.get_thermal_info() {
            Ok(info) => info.gpu_temp,
            Err(_) => None,
        }
    }

    async fn memory_temperature(&self) -> Option<f64> {
        None // Not available in ThermalInfo
    }

    async fn battery_temperature(&self) -> Option<f64> {
        match self.io_kit.get_thermal_info() {
            Ok(info) => info.battery_temp,
            Err(_) => None,
        }
    }

    async fn ambient_temperature(&self) -> Option<f64> {
        match self.io_kit.get_thermal_info() {
            Ok(info) => info.ambient_temp,
            Err(_) => None,
        }
    }

<<<<<<< HEAD
    async fn ssd_temperature(&self) -> Option<f64> {
        None // Not available in ThermalInfo
    }

    async fn is_throttling(&self) -> bool {
        match self.io_kit.get_thermal_info() {
            Ok(info) => info.thermal_throttling,
            Err(_) => false,
        }
    }

    async fn get_fans(&self) -> Result<Vec<Fan>> {
        self.all_fan_details().await
    }

    async fn get_thermal_metrics(&self) -> Result<types::ThermalMetrics> {
        self.all_temperature_metrics().await
    }
} 
=======
    async fn is_throttling(&self) -> Result<bool> {
        // Check if any temperature monitor is reporting critical temperatures
        let cpu_temp = self.cpu_temperature().await?.unwrap_or(0.0);
        let gpu_temp = self.gpu_temperature().await?.unwrap_or(0.0);
        let battery_temp = self.battery_temperature().await?.unwrap_or(0.0);

        // Check if any temperature exceeds the throttling threshold
        Ok(cpu_temp > self.config.throttling_threshold
            || gpu_temp > self.config.throttling_threshold
            || battery_temp > self.config.throttling_threshold)
    }

    async fn get_fans(&self) -> Result<Vec<Fan>> {
        let monitors = self.get_all_monitors().await?;
        let mut fans = Vec::new();
        for monitor in monitors {
            if let Ok(fan) = monitor.fan().await {
                fans.push(fan);
            }
        }
        Ok(fans)
    }

    async fn get_thermal_metrics(&self) -> Result<ThermalMetrics> {
        let fans = self.get_fans().await?;
        let cpu_temp = self.cpu_temperature().await?;
        let gpu_temp = self.gpu_temperature().await?;
        let memory_temp = self.memory_temperature().await?;
        let battery_temp = self.battery_temperature().await?;
        let ambient_temp = self.ambient_temperature().await?;
        let is_throttling = self.is_throttling().await?;

        let thermal_level = if let Some(temp) = cpu_temp {
            if temp >= CPU_CRITICAL_TEMPERATURE {
                ThermalLevel::Critical
            } else if temp >= WARNING_TEMPERATURE_THRESHOLD {
                ThermalLevel::Warning
            } else {
                ThermalLevel::Normal
            }
        } else {
            ThermalLevel::Normal
        };

        Ok(ThermalMetrics {
            fan_speeds: fans.iter().map(|f| f.speed_rpm).collect(),
            thermal_level,
            memory_temperature: memory_temp,
            is_throttling,
            fans,
            cpu_temperature: cpu_temp,
            gpu_temperature: gpu_temp,
            battery_temperature: battery_temp,
            ssd_temperature: None,
            ambient_temperature: ambient_temp,
        })
    }
}

fn create_fan(name: String, speed: u32, min_speed: u32, max_speed: u32) -> Fan {
    Fan {
        name,
        speed_rpm: speed,
        min_speed,
        max_speed,
        target_speed: 0, // Default to 0 as we don't have target speed information
    }
}

pub fn create_thermal_metrics(
    fans: Vec<Fan>,
    cpu_temp: Option<f64>,
    gpu_temp: Option<f64>,
    memory_temp: Option<f64>,
    battery_temp: Option<f64>,
    ambient_temp: Option<f64>,
    ssd_temp: Option<f64>,
    is_throttling: bool,
) -> ThermalMetrics {
    let fans_info: Vec<Fan> = fans.into_iter().map(|f| f).collect();

    let fan_speeds: Vec<u32> = fans_info.iter().map(|f| f.speed_rpm).collect();

    // Determine thermal level based on temperatures
    let thermal_level = if let Some(cpu) = cpu_temp {
        if cpu >= CPU_CRITICAL_TEMPERATURE {
            ThermalLevel::Critical
        } else if cpu >= WARNING_TEMPERATURE_THRESHOLD {
            ThermalLevel::Warning
        } else {
            ThermalLevel::Normal
        }
    } else {
        ThermalLevel::Normal
    };

    ThermalMetrics {
        fan_speeds,
        thermal_level,
        memory_temperature: memory_temp,
        is_throttling,
        fans: fans_info,
        cpu_temperature: cpu_temp,
        gpu_temperature: gpu_temp,
        battery_temperature: battery_temp,
        ssd_temperature: ssd_temp,
        ambient_temperature: ambient_temp,
    }
}
>>>>>>> 7ddbc0ba
<|MERGE_RESOLUTION|>--- conflicted
+++ resolved
@@ -1,49 +1,8 @@
-<<<<<<< HEAD
 // Temperature module
 //
 // This module is responsible for monitoring the temperature of various hardware
 // components, including CPU, GPU, memory, battery, and SSD. It also provides
 // information about the fan status and whether the system is throttling.
-
-use std::sync::Arc;
-
-// Submodules
-mod constants;
-mod monitors;
-mod types;
-
-// Re-export items from the submodules
-pub use constants::*;
-pub use monitors::*;
-pub use types::*;
-
-// Only import what we need for this file
-use crate::{
-    error::{Error, Result},
-    hardware::iokit::IOKit,
-    traits::hardware::ThermalMonitor,
-};
-
-use self::types::{Fan, MonitorType, ThermalInfo};
-
-// Temperature struct implementation
-pub struct Temperature {
-    io_kit: Arc<dyn IOKit>,
-}
-=======
-//! Temperature monitoring module
-//!
-//! This module provides comprehensive temperature monitoring capabilities for macOS systems.
-//! It tracks temperatures for various components including CPU, GPU, battery, and ambient sensors,
-//! as well as fan speeds and thermal throttling detection.
-//!
-//! # Features
-//!
-//! - CPU, GPU, and battery temperature monitoring
-//! - Ambient temperature sensing
-//! - Fan speed monitoring and control
-//! - Thermal throttling detection
-//! - Configurable temperature thresholds
 
 use std::sync::Arc;
 
@@ -62,8 +21,10 @@
 /// Temperature monitoring constants
 pub mod constants;
 
-/// Temperature monitoring types
-pub mod types;
+// Submodules
+mod constants;
+mod monitors;
+mod types;
 
 /// Temperature monitoring implementations
 pub mod monitors;
@@ -78,63 +39,6 @@
     config: TemperatureConfig,
     factory: TemperatureMonitorFactory,
 }
-
-impl TemperatureFactory {
-    /// Create a new Temperature monitor with default configuration
-    pub fn new() -> Result<Self> {
-        let iokit_impl = IOKitImpl::new()?;
-        let iokit: Arc<Box<dyn IOKit>> = Arc::new(Box::new(iokit_impl));
-        let factory = TemperatureMonitorFactory::new(iokit.clone());
-        Ok(Self {
-            iokit,
-            config: Default::default(),
-            factory,
-        })
-    }
-
-    /// Create a new Temperature monitor with custom configuration
-    pub fn with_config(config: TemperatureConfig) -> Result<Self> {
-        let iokit_impl = IOKitImpl::new()?;
-        let iokit: Arc<Box<dyn IOKit>> = Arc::new(Box::new(iokit_impl));
-        let factory = TemperatureMonitorFactory::new(iokit.clone());
-        Ok(Self { iokit, config, factory })
-    }
-
-    /// Create a new Temperature monitor with a custom IOKit implementation
-    pub fn with_iokit(iokit: Arc<Box<dyn IOKit>>) -> Self {
-        let factory = TemperatureMonitorFactory::new(iokit.clone());
-        Self {
-            iokit,
-            config: Default::default(),
-            factory,
-        }
-    }
-
-    /// Get a CPU temperature monitor
-    pub fn cpu_monitor(&self) -> Box<dyn TemperatureMonitorTrait> {
-        Box::new(CpuTemperatureMonitor::new(self.iokit.clone()))
-    }
-
-    /// Get a GPU temperature monitor
-    pub fn gpu_monitor(&self) -> Box<dyn TemperatureMonitorTrait> {
-        Box::new(GpuTemperatureMonitor::new(self.iokit.clone()))
-    }
-
-    /// Get an ambient temperature monitor
-    pub fn ambient_monitor(&self) -> Box<dyn TemperatureMonitorTrait> {
-        Box::new(AmbientTemperatureMonitor::new(self.iokit.clone()))
-    }
-
-    /// Get a battery temperature monitor
-    pub fn battery_monitor(&self) -> Box<dyn TemperatureMonitorTrait> {
-        Box::new(BatteryTemperatureMonitor::new(self.iokit.clone()))
-    }
-
-    /// Get an SSD temperature monitor
-    pub fn ssd_monitor(&self) -> Box<dyn TemperatureMonitorTrait> {
-        Box::new(SsdTemperatureMonitor::new(self.iokit.clone()))
-    }
->>>>>>> 7ddbc0ba
 
 impl Temperature {
     /// Creates a new instance of Temperature
@@ -183,39 +87,46 @@
         })
     }
 
-<<<<<<< HEAD
-    /// Get temperature details
-    ///
-    /// # Returns
-    ///
-    /// * `Result<ThermalDetails>` - Temperature details
-    pub async fn temperature_details(&self) -> Result<types::ThermalDetails> {
-        let thermal_info = self.io_kit.get_thermal_info()?;
-        let fans = self.io_kit.get_all_fans().await?;
-        
-        // Convert FanInfo to Fan
-        let fan_list = fans.into_iter()
-            .map(|info| Fan {
-                id: info.index as u32,
-                speed: info.speed_rpm,
-                min_speed: info.min_speed.unwrap_or(0),
-                max_speed: info.max_speed.unwrap_or(0),
-                current_speed: info.current_speed,
-                target_speed: info.target_speed,
-            })
-            .collect();
-        
-        Ok(types::ThermalDetails {
-            cpu_temp: Some(thermal_info.cpu_temp),
-            gpu_temp: thermal_info.gpu_temp,
-            memory_temp: None, // Not available
-            battery_temp: thermal_info.battery_temp,
-            ambient_temp: thermal_info.ambient_temp,
-            ssd_temp: None, // Not available
-            is_throttling: Some(thermal_info.thermal_throttling),
-            fans: fan_list,
-        })
-=======
+    /// Create a new Temperature monitor with a custom IOKit implementation
+    pub fn with_iokit(iokit: Arc<Box<dyn IOKit>>) -> Self {
+        let factory = TemperatureMonitorFactory::new(iokit.clone());
+        Self {
+            iokit,
+            config: Default::default(),
+            factory,
+        }
+    }
+
+    /// Get a CPU temperature monitor
+    pub fn cpu_monitor(&self) -> Box<dyn TemperatureMonitorTrait> {
+        Box::new(CpuTemperatureMonitor::new(self.iokit.clone()))
+    }
+
+    /// Get a GPU temperature monitor
+    pub fn gpu_monitor(&self) -> Box<dyn TemperatureMonitorTrait> {
+        Box::new(GpuTemperatureMonitor::new(self.iokit.clone()))
+    }
+
+    /// Get an ambient temperature monitor
+    pub fn ambient_monitor(&self) -> Box<dyn TemperatureMonitorTrait> {
+        Box::new(AmbientTemperatureMonitor::new(self.iokit.clone()))
+    }
+
+    /// Get a battery temperature monitor
+    pub fn battery_monitor(&self) -> Box<dyn TemperatureMonitorTrait> {
+        Box::new(BatteryTemperatureMonitor::new(self.iokit.clone()))
+    }
+
+    /// Get an SSD temperature monitor
+    pub fn ssd_monitor(&self) -> Box<dyn TemperatureMonitorTrait> {
+        Box::new(SsdTemperatureMonitor::new(self.iokit.clone()))
+    }
+
+    /// Get a fan monitor
+    pub fn fan_monitor(&self) -> FanMonitor {
+        FanMonitor::new(self.iokit.clone(), 0)
+    }
+
     /// Get all available temperature monitors
     pub async fn get_all_monitors(&self) -> Result<Vec<Box<dyn TemperatureMonitorTrait>>> {
         let monitors = self.factory.create_all();
@@ -229,28 +140,6 @@
         }
 
         Ok(result)
->>>>>>> 7ddbc0ba
-    }
-
-    /// Get all fan details
-    ///
-    /// # Returns
-    ///
-    /// * `Result<Vec<Fan>>` - All fan details
-    pub async fn all_fan_details(&self) -> Result<Vec<Fan>> {
-        let fan_info = self.io_kit.get_all_fans().await?;
-        // Convert FanInfo to Fan
-        let fans = fan_info.into_iter()
-            .map(|info| Fan {
-                id: info.index as u32,
-                speed: info.speed_rpm,
-                min_speed: info.min_speed.unwrap_or(0),
-                max_speed: info.max_speed.unwrap_or(0),
-                current_speed: info.current_speed,
-                target_speed: info.target_speed,
-            })
-            .collect();
-        Ok(fans)
     }
 
     /// Get temperature monitor
@@ -301,15 +190,6 @@
         self.all_fan_details().await
     }
 
-<<<<<<< HEAD
-    /// Get thermal metrics
-    ///
-    /// # Returns
-    ///
-    /// * `Result<ThermalMetrics>` - Thermal metrics
-    pub async fn get_thermal_metrics(&self) -> Result<types::ThermalMetrics> {
-        self.all_temperature_metrics().await
-=======
 /// Main temperature module implementation
 pub struct Temperature {
     /// IOKit interface for hardware monitoring access
@@ -416,7 +296,6 @@
             config: Default::default(),
             factory,
         })
->>>>>>> 7ddbc0ba
     }
 }
 
@@ -454,27 +333,6 @@
         }
     }
 
-<<<<<<< HEAD
-    async fn ssd_temperature(&self) -> Option<f64> {
-        None // Not available in ThermalInfo
-    }
-
-    async fn is_throttling(&self) -> bool {
-        match self.io_kit.get_thermal_info() {
-            Ok(info) => info.thermal_throttling,
-            Err(_) => false,
-        }
-    }
-
-    async fn get_fans(&self) -> Result<Vec<Fan>> {
-        self.all_fan_details().await
-    }
-
-    async fn get_thermal_metrics(&self) -> Result<types::ThermalMetrics> {
-        self.all_temperature_metrics().await
-    }
-} 
-=======
     async fn is_throttling(&self) -> Result<bool> {
         // Check if any temperature monitor is reporting critical temperatures
         let cpu_temp = self.cpu_temperature().await?.unwrap_or(0.0);
@@ -583,5 +441,4 @@
         ssd_temperature: ssd_temp,
         ambient_temperature: ambient_temp,
     }
-}
->>>>>>> 7ddbc0ba
+}