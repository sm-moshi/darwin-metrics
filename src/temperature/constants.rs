--- conflicted
+++ resolved
@@ -1,6 +1,3 @@
-<<<<<<< HEAD
-/// Minimum fan speed percentage
-=======
 /// Default polling interval in milliseconds
 pub const DEFAULT_POLL_INTERVAL_MS: u64 = 1000;
 
@@ -28,7 +25,6 @@
 pub const BATTERY_DEFAULT_CRITICAL_TEMP: f64 = BATTERY_CRITICAL_TEMPERATURE;
 
 /// Minimum fan speed percentage (0%)
->>>>>>> 7ddbc0ba
 pub const MIN_FAN_SPEED_PERCENTAGE: f64 = 0.0;
 /// Maximum fan speed percentage (100%)
 pub const MAX_FAN_SPEED_PERCENTAGE: f64 = 100.0;
