/// Types for GPU metrics
pub mod types;

/// Implementation of the Gpu struct
mod gpu_impl;

/// GPU monitoring functionality
pub mod monitors;

/// GPU monitoring and metrics module
///
/// This module provides GPU metrics and monitoring for macOS systems.
///
/// It includes functionality for gathering GPU information, monitoring
/// GPU temperature, and reporting utilization.
pub use gpu_impl::*;

/// GPU constants
<<<<<<< HEAD
pub mod constants;
=======
pub mod constants;

// NOTE: Hardware monitoring traits like HardwareMonitor, TemperatureMonitor, and UtilizationMonitor
// should be imported directly from darwin_metrics::traits module

use std::ffi::CString;
use std::sync::Arc;

use crate::hardware::iokit::IOKit;
use crate::utils::bindings::{IOServiceGetMatchingService, IOServiceMatching, K_IOMASTER_PORT_DEFAULT};

/// GPU information and monitoring
#[derive(Debug)]
pub struct Gpu {
    /// IOKit service for accessing hardware information
    io_kit: Arc<Box<dyn IOKit>>,
}

impl Gpu {
    /// Create a new GPU instance
    pub fn new(io_kit: Arc<Box<dyn IOKit>>) -> Self {
        Self { io_kit }
    }

    /// Get GPU service connection
    pub(crate) fn get_gpu_service() -> Option<u32> {
        // Create service name for GPU
        let service_name = CString::new("IOGraphicsAccelerator2").ok()?;

        // Get matching service
        unsafe {
            let service =
                IOServiceGetMatchingService(K_IOMASTER_PORT_DEFAULT, IOServiceMatching(service_name.as_ptr()));

            if service == 0 { None } else { Some(service) }
        }
    }
}

// Re-export types
pub use monitors::{GpuCharacteristicsMonitor, GpuMemoryMonitor, GpuTemperatureMonitor, GpuUtilizationMonitor};
pub use types::{GpuCharacteristics, GpuInfo, GpuMemory, GpuMetrics, GpuState, GpuUtilization};
>>>>>>> 7ddbc0ba
<|MERGE_RESOLUTION|>--- conflicted
+++ resolved
@@ -16,9 +16,6 @@
 pub use gpu_impl::*;
 
 /// GPU constants
-<<<<<<< HEAD
-pub mod constants;
-=======
 pub mod constants;
 
 // NOTE: Hardware monitoring traits like HardwareMonitor, TemperatureMonitor, and UtilizationMonitor
@@ -60,5 +57,4 @@
 
 // Re-export types
 pub use monitors::{GpuCharacteristicsMonitor, GpuMemoryMonitor, GpuTemperatureMonitor, GpuUtilizationMonitor};
-pub use types::{GpuCharacteristics, GpuInfo, GpuMemory, GpuMetrics, GpuState, GpuUtilization};
->>>>>>> 7ddbc0ba
+pub use types::{GpuCharacteristics, GpuInfo, GpuMemory, GpuMetrics, GpuState, GpuUtilization};