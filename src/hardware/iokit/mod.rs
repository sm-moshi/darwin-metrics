--- conflicted
+++ resolved
@@ -17,19 +17,10 @@
 use crate::{
     error::{Error, Result},
     utils::bindings::{
-<<<<<<< HEAD
-        smc_key_from_chars, CFRetain, IOByteCount, IOConnectCallStructMethod,
-        IORegistryEntryCreateCFProperties, IOServiceClose, IOServiceGetMatchingService,
-        IOServiceMatching, IOServiceOpen, SMCKeyData_t, IO_RETURN_SUCCESS, KERNEL_INDEX_SMC,
-        SMC_CMD_READ_BYTES, SMC_CMD_READ_KEYINFO, SMC_KEY_AMBIENT_TEMP, SMC_KEY_BATTERY_TEMP,
-        SMC_KEY_CPU_POWER, SMC_KEY_CPU_TEMP, SMC_KEY_CPU_THROTTLE, SMC_KEY_FAN_NUM,
-        SMC_KEY_FAN_SPEED, SMC_KEY_GPU_TEMP, SMC_KEY_HEATSINK_TEMP,
-=======
         IORegistryEntryCreateCFProperties, IOServiceMatching,
         IO_RETURN_SUCCESS, SMC_KEY_AMBIENT_TEMP, SMC_KEY_BATTERY_TEMP, SMC_KEY_CPU_POWER,
         SMC_KEY_CPU_TEMP, SMC_KEY_CPU_THROTTLE, SMC_KEY_FAN_NUM, SMC_KEY_FAN_SPEED,
         SMC_KEY_GPU_TEMP, SMC_KEY_HEATSINK_TEMP,
->>>>>>> 43e1ee64
     },
 };
 
@@ -60,11 +51,6 @@
 
 #[cfg(test)]
 pub mod mock;
-<<<<<<< HEAD
-#[cfg(test)]
-mod tests;
-=======
->>>>>>> 43e1ee64
 
 #[derive(Debug, Clone)]
 pub struct FanInfo {
@@ -137,11 +123,7 @@
     fn check_thermal_throttling(&self) -> Result<bool>;
     fn get_thermal_info(&self) -> Result<ThermalInfo>;
 
-<<<<<<< HEAD
-    // SMC key reading method
-=======
     /// Reads a value from the SMC (System Management Controller)
->>>>>>> 43e1ee64
     fn read_smc_key(&self, key: [c_char; 4]) -> Result<f64>;
 }
 
@@ -150,36 +132,6 @@
 
 impl IOKitImpl {
     fn smc_read_key(&self, key: [c_char; 4]) -> Result<f64> {
-<<<<<<< HEAD
-        // When in coverage mode with skip-ffi-crashes feature, return mock values
-        if cfg!(feature = "skip-ffi-crashes") {
-            // Return mock values for common SMC keys
-            // CPU and GPU temperature use the same value
-            if key == SMC_KEY_CPU_TEMP || key == SMC_KEY_GPU_TEMP {
-                return Ok(42.5);
-            } else if key == SMC_KEY_AMBIENT_TEMP {
-                return Ok(26.0);
-            } else if key == SMC_KEY_BATTERY_TEMP {
-                return Ok(35.0);
-            } else if key == SMC_KEY_CPU_POWER {
-                return Ok(15.0);
-            } else if key == SMC_KEY_FAN_NUM {
-                return Ok(2.0);
-            } else if key == SMC_KEY_HEATSINK_TEMP {
-                return Ok(45.0);
-            } else if key[0] == b'F' as c_char
-                && key[2] == b'A' as c_char
-                && key[3] == b'c' as c_char
-            {
-                // This matches fan speed keys like F0Ac, F1Ac, etc.
-                return Ok(2000.0);
-            } else {
-                return Ok(0.0);
-            }
-        }
-
-        // Only proceed with actual SMC calls when not in coverage mode
-=======
         // For coverage runs, use a mock implementation to avoid segfaults
         #[cfg(feature = "skip-ffi-crashes")]
         {
@@ -201,7 +153,6 @@
 
         // Normal implementation for non-coverage runs
         #[cfg(not(feature = "skip-ffi-crashes"))]
->>>>>>> 43e1ee64
         unsafe {
             // Open the SMC service
             let service_name = CString::new("AppleSMC").expect("Failed to create CString");
@@ -313,11 +264,7 @@
             )))
         }
     }
-<<<<<<< HEAD
-
-=======
-    
->>>>>>> 43e1ee64
+    
     // Helper method to parse data type and convert to appropriate value
     // This is available for testing and internal use
     #[cfg(all(feature = "skip-ffi-crashes", test))]
@@ -325,31 +272,6 @@
         if data_type[0] == b'f' && data_type[1] == b'l' && data_type[2] == b't' {
             // Simulate float conversion - just return a test value
             return Ok(42.5);
-<<<<<<< HEAD
-        } else if data_type[0] == b'u'
-            && data_type[1] == b'i'
-            && data_type[2] == b'n'
-            && data_type[3] == b't'
-        {
-            // Simulate uint conversion
-            return Ok(100.0);
-        } else if data_type[0] == b's'
-            && data_type[1] == b'i'
-            && data_type[2] == b'1'
-            && data_type[3] == b'6'
-        {
-            // Simulate sint16 conversion
-            return Ok(50.0);
-        } else if data_type[0] == b'S'
-            && data_type[1] == b'P'
-            && data_type[2] == b'7'
-            && data_type[3] == b'8'
-        {
-            // Simulate SP78 conversion
-            return Ok(35.5);
-        }
-
-=======
         } else if data_type[0] == b'u' && data_type[1] == b'i' && data_type[2] == b'n' && data_type[3] == b't' {
             // Simulate uint conversion
             return Ok(100.0);
@@ -361,7 +283,6 @@
             return Ok(35.5);
         }
         
->>>>>>> 43e1ee64
         Err(Error::invalid_data(format!(
             "Unsupported SMC data type: {:?}",
             std::str::from_utf8(&data_type).unwrap_or("Unknown")
@@ -384,13 +305,6 @@
                 println!("DEBUG: Empty dictionary created");
 
                 // Direct C function call for IOServiceMatching
-<<<<<<< HEAD
-                let c_service_name = match CString::new(service_name) {
-                    Ok(s) => s,
-                    Err(_) => return empty_dict, // Return empty dict if service name contains NUL
-                };
-                let matching_dict = IOServiceMatching(c_service_name.as_ptr());
-=======
                 println!("DEBUG: Creating CString for service name");
                 let c_service_name = match CString::new(service_name) {
                     Ok(s) => {
@@ -408,7 +322,6 @@
                 let matching_dict = IOServiceMatching(c_service_name.as_ptr());
                 println!("DEBUG: IOServiceMatching returned: {:p}", matching_dict);
 
->>>>>>> 43e1ee64
                 if !matching_dict.is_null() {
                     println!("DEBUG: matching_dict is not null, converting to NSDictionary");
                     // Try to convert the dictionary to the expected type
@@ -441,39 +354,9 @@
         &self,
         _matching: &NSDictionary<NSString, NSObject>,
     ) -> Option<Retained<AnyObject>> {
-<<<<<<< HEAD
-        // Use autoreleasepool to ensure proper memory management of temporary objects
-        autoreleasepool(|_| {
-            unsafe {
-                let master_port: u32 = 0;
-                
-                // Instead of using retain, create a CFRetain call which properly handles
-                // Core Foundation objects. This is safer because IOKit expects CF types.
-                let matching_ptr = matching as *const _ as *const ffi_c_void;
-                CFRetain(matching_ptr);
-                
-                // Create a raw pointer to use with the C function
-                let matching_raw = matching_ptr;
-                
-                // Get the service - IOServiceGetMatchingService consumes the matching dictionary reference
-                let service = IOServiceGetMatchingService(master_port, matching_raw);
-                
-                if service == 0 {
-                    None
-                } else {
-                    // Create an AnyObject from the service ID
-                    let service_ptr = service as *mut AnyObject;
-                    
-                    // Wrap the service in a Retained to manage its lifetime
-                    Retained::from_raw(service_ptr)
-                }
-            }
-        })
-=======
         println!("DEBUG: Using simplified io_service_get_matching_service to avoid SIGSEGV");
         // Just return None to avoid any potential issues with memory management
         None
->>>>>>> 43e1ee64
     }
 
     fn io_registry_entry_create_cf_properties(
@@ -535,24 +418,6 @@
         dict: &NSDictionary<NSString, NSObject>,
         key: &str,
     ) -> Option<String> {
-<<<<<<< HEAD
-        // Wrap in autoreleasepool to ensure proper memory management of temporary objects
-        autoreleasepool(|_| {
-            // Create an NSString from the key
-            let key_nsstring = NSString::from_str(key);
-            
-            unsafe {
-                // Get the value for the key
-                let value_obj = dict.valueForKey(&key_nsstring)?;
-                
-                // Try to downcast to NSString and convert to Rust String
-                let ns_string = value_obj.downcast::<NSString>().ok()?;
-                
-                // Use to_string which properly handles memory management
-                Some(ns_string.to_string())
-            }
-        })
-=======
         println!("DEBUG: Looking for string property '{}'", key);
         let key = NSString::from_str(key);
         println!("DEBUG: Created NSString key");
@@ -591,7 +456,6 @@
                 Some(result)
             })
         }
->>>>>>> 43e1ee64
     }
 
     fn get_number_property(
@@ -692,24 +556,6 @@
             ) -> i32;
         }
 
-<<<<<<< HEAD
-        // Use autoreleasepool to ensure proper memory management
-        autoreleasepool(|_| {
-            unsafe {
-                let entry_id = entry as *const AnyObject as c_uint;
-                let mut parent_id: c_uint = 0;
-
-                // Get the parent in the IOService plane
-                let plane = match CString::new("IOService") {
-                    Ok(p) => p,
-                    Err(_) => return None, // Should never happen as "IOService" is a valid C string
-                };
-                let result = IORegistryEntryGetParentEntry(entry_id, plane.as_ptr(), &mut parent_id);
-
-                if result != IO_RETURN_SUCCESS || parent_id == 0 {
-                    return None;
-                }
-=======
         unsafe {
             let entry_id = entry as *const AnyObject as c_uint;
             let mut parent_id: c_uint = 0;
@@ -720,48 +566,21 @@
                 Err(_) => return None, // Should never happen as "IOService" is a valid C string
             };
             let result = IORegistryEntryGetParentEntry(entry_id, plane.as_ptr(), &mut parent_id);
->>>>>>> 43e1ee64
-
-                // Create an AnyObject from the parent ID
-                // The IOKit object needs to be properly managed with retained ownership
-                let parent_ptr = parent_id as *mut AnyObject;
-                
-                // IOKit objects returned by IORegistryEntryGetParentEntry have a +1 retain count
-                // so we can directly wrap them in Retained which will handle the release
-                Retained::from_raw(parent_ptr)
+
+            if result != IO_RETURN_SUCCESS || parent_id == 0 {
+                return None;
             }
-        })
+
+            // Create an AnyObject from the parent ID
+            let parent_ptr = parent_id as *mut AnyObject;
+            Retained::from_raw(parent_ptr)
+        }
     }
 
     fn get_service(&self, name: &str) -> Result<Retained<AnyObject>> {
-<<<<<<< HEAD
-        // When in coverage mode with skip-ffi-crashes feature, return a safe error
-        if cfg!(feature = "skip-ffi-crashes") {
-            return Err(Error::system("Service access disabled for stability"));
-        }
-        
-        // Use autoreleasepool to ensure proper memory management
-        autoreleasepool(|_| {
-            // Create matching dictionary
-            let matching = self.io_service_matching(name);
-            
-            // Get the service - the matching dictionary remains valid in this scope
-            let service_result = self
-                .io_service_get_matching_service(&matching)
-                .ok_or_else(|| Error::service_not_found(format!("Service {} not found", name)));
-            
-            // Explicitly drop the matching dictionary to ensure proper order
-            // but only after we've used it
-            drop(matching);
-            
-            // Now return the service result
-            service_result
-        })
-=======
         println!("DEBUG: Using simplified get_service implementation to avoid SIGSEGV");
         // Return a safe error instead of trying to use IOKit directly
         Err(Error::service_not_found(format!("Service access disabled for stability: {}", name)))
->>>>>>> 43e1ee64
     }
 
     // Temperature related methods
@@ -1122,29 +941,6 @@
 
         Ok(stats)
     }
-<<<<<<< HEAD
-
-    fn read_smc_key(&self, key: [c_char; 4]) -> Result<f64> {
-        // When in coverage mode, return mock values for specific keys
-        if cfg!(feature = "skip-ffi-crashes") {
-            // Return mock values for common SMC keys
-            // CPU and GPU temperature use the same value
-            if key == SMC_KEY_CPU_TEMP || key == SMC_KEY_GPU_TEMP {
-                return Ok(42.5);
-            } else if key == SMC_KEY_AMBIENT_TEMP {
-                return Ok(26.0);
-            } else if key == SMC_KEY_BATTERY_TEMP {
-                return Ok(35.0);
-            } else if key == SMC_KEY_CPU_POWER {
-                return Ok(15.0);
-            } else {
-                return Ok(0.0);
-            }
-        }
-
-        // For non-coverage mode, use the actual SMC reading implementation
-        self.smc_read_key(key)
-=======
 }
 
 #[cfg(test)]
@@ -2223,6 +2019,5 @@
             assert!(unknown.is_ok());
             assert_eq!(unknown.unwrap(), 0.0);
         }
->>>>>>> 43e1ee64
     }
 }