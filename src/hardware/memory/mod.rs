//! Memory analysis and monitoring module
//!
//! This module provides comprehensive memory metrics and monitoring capabilities for macOS systems. It tracks system
//! memory usage, page states, memory pressure, and swap activity.
//!
//! # Features
//!
//! - System memory metrics (total, available, used, wired)
//! - Detailed page states (active, inactive, wired, free, compressed)
//! - Memory pressure monitoring with configurable thresholds
//! - Swap usage tracking with activity rates
//! - Asynchronous memory monitoring capabilities
//! - Memory pressure callbacks for event-driven monitoring
//!
//! # Examples
//!
//! Basic memory information:
//!
//! ```no_run
//! use darwin_metrics::hardware::memory::Memory;
//!
//! fn main() -> Result<(), Box<dyn std::error::Error>> {
//!     let memory = Memory::new()?;
//!     
//!     println!("Total Memory: {} bytes", memory.total);
//!     println!("Available Memory: {} bytes", memory.available);
//!     println!("Used Memory: {} bytes", memory.used);
//!     println!("Memory Usage: {:.1}%", memory.usage_percentage());
//!     println!("Memory Pressure: {:.1}%", memory.pressure_percentage());
//!     
//!     Ok(())
//! }
//! ```
//!
//! Monitoring memory pressure changes:
//!
//! ```no_run
//! use darwin_metrics::hardware::memory::{Memory, PressureLevel};
//!
//! fn main() -> Result<(), Box<dyn std::error::Error>> {
//!     let memory = Memory::new()?;
//!     
//!     // Register a callback for memory pressure changes
//!     memory.on_pressure_change(|level| {
//!         match level {
//!             PressureLevel::Normal => println!("Memory pressure is NORMAL"),
//!             PressureLevel::Warning => println!("Memory pressure is HIGH"),
//!             PressureLevel::Critical => println!("Memory pressure is CRITICAL"),
//!             // Handle any future variants
//!             _ => println!("Memory pressure is in an UNKNOWN state"),
//!         }
//!     });
//!     
//!     Ok(())
//! }
//! ```
//!
//! For more examples, see the `examples/memory_monitor.rs` and `examples/memory_monitor_async.rs` files.

use std::{
    collections::VecDeque,
    sync::{
        atomic::{AtomicBool, Ordering},
        Arc, Mutex,
    },
    time::{Duration, Instant},
};

use crate::{
    error::{Error, Result},
    hardware::iokit::{IOKit, IOKitImpl},
    utils::bindings::{
        host_statistics64, mach_host_self, sysctl,
        sysctl_constants::{CTL_HW, CTL_VM, HW_MEMSIZE, VM_SWAPUSAGE},
        vm_kernel_page_size, vm_statistics64, xsw_usage, HostInfoT, HOST_VM_INFO64,
        HOST_VM_INFO64_COUNT, KERN_SUCCESS,
    },
};

/// Memory pressure level indicator
///
/// Used to report the current memory pressure state of the system.
#[derive(Debug, PartialEq, Eq, Clone, Copy)]
#[non_exhaustive]
pub enum PressureLevel {
    /// Normal memory pressure - sufficient memory available
    Normal,
    /// Warning level memory pressure - memory is becoming constrained
    Warning,
    /// Critical memory pressure - system is under severe memory constraints
    Critical,
}

impl std::fmt::Display for PressureLevel {
    fn fmt(&self, f: &mut std::fmt::Formatter<'_>) -> std::fmt::Result {
        match self {
            Self::Normal => write!(f, "Normal"),
            Self::Warning => write!(f, "Warning"),
            Self::Critical => write!(f, "Critical"),
        }
    }
}

/// Detailed memory page states
///
/// Provides a breakdown of how memory pages are being used in the system.
#[derive(Debug, PartialEq, Clone, Default)]
pub struct PageStates {
    /// Memory pages actively in use
    pub active: u64,
    /// Memory pages that haven't been accessed recently but still in RAM
    pub inactive: u64,
    /// Memory pages that cannot be paged out (kernel and other critical components)
    pub wired: u64,
    /// Memory pages immediately available for allocation
    pub free: u64,
    /// Memory pages that have been compressed to save physical RAM
    pub compressed: u64,
}

/// Swap file usage and activity metrics
///
/// Tracks swap space utilization and activity rates.
#[derive(Debug, PartialEq, Clone)]
pub struct SwapUsage {
    /// Total swap space in bytes
    pub total: u64,
    /// Used swap space in bytes
    pub used: u64,
    /// Available swap space in bytes
    pub free: u64,
    /// Rate of data being swapped in (pages/sec)
    pub ins: f64,
    /// Rate of data being swapped out (pages/sec)
    pub outs: f64,
    /// Swap utilization as a percentage (0.0-1.0)
    pub pressure: f64,
}

impl Default for SwapUsage {
    fn default() -> Self {
        Self { total: 0, used: 0, free: 0, ins: 0.0, outs: 0.0, pressure: 0.0 }
    }
}

/// Type definition for memory pressure callback functions
pub type PressureCallback = Box<dyn Fn(PressureLevel) + Send + Sync>;

/// Main memory monitoring and analysis interface
///
/// Provides comprehensive memory metrics and monitoring capabilities.
pub struct Memory {
    /// Total physical memory in bytes
    pub total: u64,
    /// Available memory in bytes (free + inactive)
    pub available: u64,
    /// Used memory in bytes (total - available)
    pub used: u64,
    /// Wired memory in bytes (cannot be paged out)
    pub wired: u64,
    /// Memory pressure value between 0.0-1.0
    pub pressure: f64,
    /// Detailed memory page states
    pub page_states: PageStates,
    /// Swap usage and activity metrics
    pub swap_usage: SwapUsage,
    /// History of memory usage percentages
    history: VecDeque<f64>,
    /// Maximum number of history items to keep
    history_max_items: usize,
    /// Threshold for warning memory pressure (0.0-1.0)
    pressure_warning_threshold: f64,
    /// Threshold for critical memory pressure (0.0-1.0)
    pressure_critical_threshold: f64,
    /// Registered callbacks for memory pressure changes
    pressure_callbacks: Arc<Mutex<Vec<PressureCallback>>>,
    /// Timestamp of last update
    last_update: Instant,
    /// Previous swap-in operations count for rate calculation
    prev_swap_in: u64,
    /// Previous swap-out operations count for rate calculation
    prev_swap_out: u64,
    /// IOKit interface for hardware access
    iokit: Option<Box<dyn IOKit>>,
}

impl std::fmt::Debug for Memory {
    fn fmt(&self, f: &mut std::fmt::Formatter<'_>) -> std::fmt::Result {
        let callback_count = match self.pressure_callbacks.try_lock() {
            Ok(callbacks) => callbacks.len(),
            Err(_) => 0, // If we can't lock, just report 0
        };

        f.debug_struct("Memory")
            .field("total", &self.total)
            .field("available", &self.available)
            .field("used", &self.used)
            .field("wired", &self.wired)
            .field("pressure", &self.pressure)
            .field("page_states", &self.page_states)
            .field("swap_usage", &self.swap_usage)
            .field("history", &self.history)
            .field("history_max_items", &self.history_max_items)
            .field("pressure_warning_threshold", &self.pressure_warning_threshold)
            .field("pressure_critical_threshold", &self.pressure_critical_threshold)
            .field("pressure_callbacks", &format!("<{} callbacks>", callback_count))
            .field("last_update", &self.last_update)
            .field("prev_swap_in", &self.prev_swap_in)
            .field("prev_swap_out", &self.prev_swap_out)
            .field("iokit", &if self.iokit.is_some() { "Some(IOKit)" } else { "None" })
            .finish()
    }
}

impl Clone for Memory {
    fn clone(&self) -> Self {
        Self {
            total: self.total,
            available: self.available,
            used: self.used,
            wired: self.wired,
            pressure: self.pressure,
            page_states: self.page_states.clone(),
            swap_usage: self.swap_usage.clone(),
            history: self.history.clone(),
            history_max_items: self.history_max_items,
            pressure_warning_threshold: self.pressure_warning_threshold,
            pressure_critical_threshold: self.pressure_critical_threshold,
            pressure_callbacks: Arc::new(Mutex::new(Vec::new())),
            last_update: self.last_update,
            prev_swap_in: self.prev_swap_in,
            prev_swap_out: self.prev_swap_out,
            iokit: None,
        }
    }
}

impl PartialEq for Memory {
    fn eq(&self, other: &Self) -> bool {
        self.total == other.total
            && self.available == other.available
            && self.used == other.used
            && self.wired == other.wired
            && self.pressure == other.pressure
            && self.page_states == other.page_states
            && self.swap_usage == other.swap_usage
            && self.history == other.history
            && self.history_max_items == other.history_max_items
            && (self.pressure_warning_threshold - other.pressure_warning_threshold).abs()
                < f64::EPSILON
            && (self.pressure_critical_threshold - other.pressure_critical_threshold).abs()
                < f64::EPSILON
            && self.last_update == other.last_update
            && self.prev_swap_in == other.prev_swap_in
            && self.prev_swap_out == other.prev_swap_out
    }
}

impl Memory {
    /// Create a new Memory monitoring instance
    ///
    /// Initializes a Memory struct with default settings and performs an initial update.
    ///
    /// # Returns
    ///
    /// A Result containing the initialized Memory struct, or an Error if initialization fails.
    ///
    /// # Example
    ///
    /// ```no_run
    /// use darwin_metrics::hardware::memory::Memory;
    ///
    /// fn main() -> Result<(), Box<dyn std::error::Error>> {
    ///     let memory = Memory::new()?;
    ///     println!("Total memory: {} bytes", memory.total);
    ///     Ok(())
    /// }
    /// ```
    pub fn new() -> Result<Self> {
        let mut memory = Self {
            total: 0,
            available: 0,
            used: 0,
            wired: 0,
            pressure: 0.0,
            page_states: PageStates::default(),
            swap_usage: SwapUsage::default(),
            history: VecDeque::with_capacity(60),
            history_max_items: 60,
            pressure_warning_threshold: 0.65,
            pressure_critical_threshold: 0.85,
            pressure_callbacks: Arc::new(Mutex::new(Vec::new())),
            last_update: Instant::now(),
            prev_swap_in: 0,
            prev_swap_out: 0,
            iokit: Some(Box::new(IOKitImpl)),
        };

        memory.update()?;
        Ok(memory)
    }

    #[allow(clippy::too_many_arguments)]
    pub fn with_values(
        total: u64,
        available: u64,
        used: u64,
        wired: u64,
        pressure: f64,
        page_states: PageStates,
        swap_usage: SwapUsage,
    ) -> Self {
        Self {
            total,
            available,
            used,
            wired,
            pressure,
            page_states,
            swap_usage,
            history: VecDeque::with_capacity(60),
            history_max_items: 60,
            pressure_warning_threshold: 0.65,
            pressure_critical_threshold: 0.85,
            pressure_callbacks: Arc::new(Mutex::new(Vec::new())),
            last_update: Instant::now(),
            prev_swap_in: 0,
            prev_swap_out: 0,
            iokit: None,
        }
    }

    pub fn with_basic_info(
        total: u64,
        available: u64,
        used: u64,
        wired: u64,
        pressure: f64,
    ) -> Self {
        Self::with_values(
            total,
            available,
            used,
            wired,
            pressure,
            PageStates { active: 0, inactive: 0, wired, free: available, compressed: 0 },
            SwapUsage::default(),
        )
    }

    /// Update memory metrics
    ///
    /// Refreshes all memory metrics by querying the system for current memory usage information. This method should be
    /// called periodically to get up-to-date memory statistics.
    ///
    /// # Returns
    ///
    /// A Result that is Ok if the update succeeded, or an Error if it failed.
    ///
    /// # Example
    ///
    /// ```no_run
    /// use darwin_metrics::hardware::memory::Memory;
    /// use std::thread::sleep;
    /// use std::time::Duration;
    ///
    /// fn main() -> Result<(), Box<dyn std::error::Error>> {
    ///     let mut memory = Memory::new()?;
    ///     
    ///     // Initial reading
    ///     println!("Initial memory usage: {:.1}%", memory.usage_percentage());
    ///     
    ///     // Wait a moment then update
    ///     sleep(Duration::from_secs(5));
    ///     memory.update()?;
    ///     
    ///     // Get updated reading
    ///     println!("Updated memory usage: {:.1}%", memory.usage_percentage());
    ///     
    ///     Ok(())
    /// }
    /// ```
    pub fn update(&mut self) -> Result<()> {
        self.total = Self::get_total_memory()?;

        let vmstat = Self::get_vm_statistics()?;

        let page_size = Self::get_page_size()?;

        self.page_states.free = vmstat.free_count as u64 * page_size;
        self.page_states.active = vmstat.active_count as u64 * page_size;
        self.page_states.inactive = vmstat.inactive_count as u64 * page_size;
        self.page_states.wired = vmstat.wire_count as u64 * page_size;
        self.page_states.compressed = vmstat.compressor_page_count as u64 * page_size;

        self.available = self.page_states.free + self.page_states.inactive;
        self.used = self.total - self.available;
        self.wired = self.page_states.wired;

        self.pressure = 1.0 - (self.available as f64 / self.total as f64).clamp(0.0, 1.0);

        let mut swap = Self::get_swap_usage()?;

        let now = Instant::now();
        let elapsed = now.duration_since(self.last_update).as_secs_f64();

        if elapsed > 0.0 && self.prev_swap_in > 0 && self.prev_swap_out > 0 {
            let swap_in_diff = if vmstat.swapins >= self.prev_swap_in {
                vmstat.swapins - self.prev_swap_in
            } else {
                vmstat.swapins
            };

            let swap_out_diff = if vmstat.swapouts >= self.prev_swap_out {
                vmstat.swapouts - self.prev_swap_out
            } else {
                vmstat.swapouts
            };

            swap.ins = swap_in_diff as f64 / elapsed;
            swap.outs = swap_out_diff as f64 / elapsed;
        }

        swap.pressure = if swap.total > 0 {
            (swap.used as f64 / swap.total as f64).clamp(0.0, 1.0)
        } else {
            0.0
        };

        self.swap_usage = swap;

        self.prev_swap_in = vmstat.swapins;
        self.prev_swap_out = vmstat.swapouts;
        self.last_update = now;

        self.history.push_back(self.usage_percentage());
        if self.history.len() > self.history_max_items {
            self.history.pop_front();
        }

        self.check_pressure_thresholds();

        Ok(())
    }

    pub fn get_info() -> Result<Self> {
        let mut memory = Self {
            total: 0,
            available: 0,
            used: 0,
            wired: 0,
            pressure: 0.0,
            page_states: PageStates::default(),
            swap_usage: SwapUsage::default(),
            history: VecDeque::with_capacity(60),
            history_max_items: 60,
            pressure_warning_threshold: 0.65,
            pressure_critical_threshold: 0.85,
            pressure_callbacks: Arc::new(Mutex::new(Vec::new())),
            last_update: Instant::now(),
            prev_swap_in: 0,
            prev_swap_out: 0,
            iokit: Some(Box::new(IOKitImpl)),
        };

        memory.update()?;
        Ok(memory)
    }

    pub fn usage_percentage(&self) -> f64 {
        (self.used as f64 / self.total as f64 * 100.0).clamp(0.0, 100.0)
    }

    pub fn pressure_percentage(&self) -> f64 {
        (self.pressure * 100.0).clamp(0.0, 100.0)
    }

    pub fn pressure_level(&self) -> PressureLevel {
        if self.pressure >= self.pressure_critical_threshold {
            PressureLevel::Critical
        } else if self.pressure >= self.pressure_warning_threshold {
            PressureLevel::Warning
        } else {
            PressureLevel::Normal
        }
    }

    pub fn set_pressure_thresholds(&mut self, warning: f64, critical: f64) -> Result<()> {
        if !(0.0..=1.0).contains(&warning) || !(0.0..=1.0).contains(&critical) || warning > critical
        {
            return Err(Error::invalid_data(
                "Invalid pressure thresholds: must be between 0 and 1, and warning must be less \
                 than critical",
            ));
        }
        self.pressure_warning_threshold = warning;
        self.pressure_critical_threshold = critical;
        Ok(())
    }

    pub fn on_pressure_change<F>(&self, callback: F)
    where
        F: Fn(PressureLevel) + Send + Sync + 'static,
    {
        if let Ok(mut callbacks) = self.pressure_callbacks.lock() {
            callbacks.push(Box::new(callback));
        }
    }

    pub fn usage_history(&self) -> &VecDeque<f64> {
        &self.history
    }

    pub async fn start_monitoring(&self, interval_ms: u64) -> Result<MemoryMonitorHandle> {
        let callbacks = self.pressure_callbacks.clone();
        let warning_threshold = self.pressure_warning_threshold;
        let critical_threshold = self.pressure_critical_threshold;
        let active = Arc::new(AtomicBool::new(true));
        let handle_active = active.clone();

        tokio::spawn(async move {
            let mut prev_level = None;

            while handle_active.load(Ordering::SeqCst) {
                if let Ok(memory) = Self::get_info() {
                    let current_level = if memory.pressure >= critical_threshold {
                        PressureLevel::Critical
                    } else if memory.pressure >= warning_threshold {
                        PressureLevel::Warning
                    } else {
                        PressureLevel::Normal
                    };

                    if prev_level != Some(current_level) {
                        if let Ok(callbacks) = callbacks.lock() {
                            for callback in callbacks.iter() {
                                callback(current_level);
                            }
                        }
                        prev_level = Some(current_level);
                    }
                }

                tokio::time::sleep(Duration::from_millis(interval_ms)).await;
            }
        });

        Ok(MemoryMonitorHandle { active })
    }

    fn get_total_memory() -> Result<u64> {
        let mut size = 0u64;
        let mut size_len = std::mem::size_of::<u64>();

        let mib = [CTL_HW, HW_MEMSIZE];

        let result = unsafe {
            sysctl(
                mib.as_ptr(),
                mib.len() as u32,
                &mut size as *mut u64 as *mut _,
                &mut size_len,
                std::ptr::null(),
                0,
            )
        };

        if result == 0 {
            Ok(size)
        } else {
            Err(Error::system(format!("Failed to get total memory: {}", result)))
        }
    }

    fn get_page_size() -> Result<u64> {
        Ok(unsafe { vm_kernel_page_size as u64 })
    }

    fn get_vm_statistics() -> Result<vm_statistics64> {
        let mut info = vm_statistics64::default();
        let mut count = HOST_VM_INFO64_COUNT;

        let kern_result = unsafe {
            host_statistics64(
                mach_host_self(),
                HOST_VM_INFO64,
                (&mut info as *mut vm_statistics64) as HostInfoT,
                &mut count,
            )
        };

        if kern_result != KERN_SUCCESS {
            return Err(Error::system(format!("Failed to get VM statistics: {}", kern_result)));
        }

        Ok(info)
    }

    fn get_swap_usage() -> Result<SwapUsage> {
        let mut xsw_usage = xsw_usage::default();
        let mut size = std::mem::size_of::<xsw_usage>();

        let mib = [CTL_VM, VM_SWAPUSAGE];

        let result = unsafe {
            sysctl(
                mib.as_ptr(),
                mib.len() as u32,
                &mut xsw_usage as *mut xsw_usage as *mut _,
                &mut size,
                std::ptr::null(),
                0,
            )
        };

<<<<<<< HEAD
        // If we get an error, return a default SwapUsage instead of failing
        // This is more resilient in test environments or systems without swap
=======
        // If we get an error, return a default SwapUsage instead of failing This is more resilient in test environments
        // or systems without swap
>>>>>>> cd65313f
        if result != 0 {
            // Log the error but don't fail - this is often expected in test environments
            eprintln!("Warning: Failed to get swap usage, using defaults (error: {})", result);
            return Ok(SwapUsage::default());
        }

        Ok(SwapUsage {
            total: xsw_usage.xsu_total,
            used: xsw_usage.xsu_used,
            free: xsw_usage.xsu_avail,
            ins: 0.0,
            outs: 0.0,
            pressure: if xsw_usage.xsu_total > 0 {
                xsw_usage.xsu_used as f64 / xsw_usage.xsu_total as f64
            } else {
                0.0
            },
        })
    }

    fn check_pressure_thresholds(&self) {
        let level = self.pressure_level();

        if let Ok(callbacks) = self.pressure_callbacks.lock() {
            for callback in callbacks.iter() {
                callback(level);
            }
        }
    }
}

pub struct MemoryMonitorHandle {
    active: Arc<AtomicBool>,
}

impl MemoryMonitorHandle {
    pub fn stop(&self) {
        self.active.store(false, Ordering::SeqCst);
    }

    pub fn is_active(&self) -> bool {
        self.active.load(Ordering::SeqCst)
    }
}

impl Drop for MemoryMonitorHandle {
    fn drop(&mut self) {
        self.stop();
    }
}

/// Async wrapper for the memory module
impl Memory {
    /// Update memory metrics asynchronously
    ///
    /// This method offloads the blocking system calls to a separate thread using tokio's spawn_blocking, making it
    /// suitable for use in async contexts without blocking the async runtime.
    ///
    /// # Returns
    ///
    /// A Result that is Ok if the update succeeded, or an Error if it failed.
    ///
    /// # Example
    ///
    /// ```no_run
    /// use darwin_metrics::hardware::memory::Memory;
    ///
    /// #[tokio::main]
    /// async fn main() -> Result<(), Box<dyn std::error::Error>> {
    ///     let mut memory = Memory::new()?;
    ///     
    ///     // Update memory metrics asynchronously
    ///     memory.update_async().await?;
    ///     println!("Memory usage: {:.1}%", memory.usage_percentage());
    ///     
    ///     Ok(())
    /// }
    /// ```
    pub async fn update_async(&mut self) -> Result<()> {
        // Perform the blocking operation in a separate thread Clone first so it can be moved into the closure
        let clone = self.clone();
        let updated_memory = tokio::task::spawn_blocking(move || {
            let mut memory = clone;
            match memory.update() {
                Ok(()) => Ok(memory),
                Err(e) => Err(e),
            }
        })
        .await
        .map_err(|e| Error::system(format!("Failed to update memory metrics: {}", e)))?;

        // Update fields from the result if successful
        match updated_memory {
            Ok(memory) => {
                self.total = memory.total;
                self.available = memory.available;
                self.used = memory.used;
                self.wired = memory.wired;
                self.pressure = memory.pressure;
                self.page_states = memory.page_states;
                self.swap_usage = memory.swap_usage;
                self.history = memory.history;
                self.prev_swap_in = memory.prev_swap_in;
                self.prev_swap_out = memory.prev_swap_out;
                self.last_update = memory.last_update;
                Ok(())
            },
            Err(e) => Err(e),
        }
    }

    /// Get memory info asynchronously
    ///
    /// Creates a new Memory instance asynchronously without blocking the async runtime.
    ///
    /// # Returns
    ///
    /// A Result containing the initialized Memory struct, or an Error if initialization fails.
    ///
    /// # Example
    ///
    /// ```no_run
    /// use darwin_metrics::hardware::memory::Memory;
    ///
    /// #[tokio::main]
    /// async fn main() -> Result<(), Box<dyn std::error::Error>> {
    ///     // Get memory info asynchronously
    ///     let memory = Memory::get_info_async().await?;
    ///     println!("Memory usage: {:.1}%", memory.usage_percentage());
    ///     
    ///     Ok(())
    /// }
    /// ```
    pub async fn get_info_async() -> Result<Self> {
        tokio::task::spawn_blocking(Self::get_info)
            .await
            .map_err(|e| Error::system(format!("Failed to get memory info: {}", e)))?
    }
}

#[cfg(test)]
mod tests;<|MERGE_RESOLUTION|>--- conflicted
+++ resolved
@@ -613,13 +613,8 @@
             )
         };
 
-<<<<<<< HEAD
         // If we get an error, return a default SwapUsage instead of failing
         // This is more resilient in test environments or systems without swap
-=======
-        // If we get an error, return a default SwapUsage instead of failing This is more resilient in test environments
-        // or systems without swap
->>>>>>> cd65313f
         if result != 0 {
             // Log the error but don't fail - this is often expected in test environments
             eprintln!("Warning: Failed to get swap usage, using defaults (error: {})", result);
