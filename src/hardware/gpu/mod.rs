--- conflicted
+++ resolved
@@ -530,36 +530,6 @@
                     )));
                 }
 
-<<<<<<< HEAD
-            // Read SMC key for GPU temperature
-            let input_structure = SMCKeyData_t {
-                key: smc_key_from_chars(SMC_KEY_GPU_TEMP),
-                vers: 0,
-                p_limit_data: 0,
-                key_info: 0,
-                padding: 0,
-                result: 0,
-                status: 0,
-                data8: 0,
-                data32: 0,
-                bytes: [0; 2],
-                data: std::mem::zeroed(),
-            };
-
-            let mut output_structure = SMCKeyData_t {
-                key: smc_key_from_chars(SMC_KEY_GPU_TEMP),
-                vers: 0,
-                p_limit_data: 0,
-                key_info: 1, // Get key info first
-                padding: 0,
-                result: 0,
-                status: 0,
-                data8: 0,
-                data32: 0,
-                bytes: [0; 2],
-                data: std::mem::zeroed(),
-            };
-=======
                 // Read SMC key for GPU temperature
                 let input_structure = SMCKeyData_t {
                     key: smc_key_from_chars(SMC_KEY_GPU_TEMP),
@@ -605,7 +575,6 @@
                     IOServiceClose(connection);
                     return Err(Error::io_kit(format!("Failed to read SMC key info: {}", result)));
                 }
->>>>>>> 43e1ee64
 
                 // Now read the actual temperature data
                 output_structure.key_info = 0;
@@ -621,37 +590,10 @@
 
                 // Always close the connection
                 IOServiceClose(connection);
-<<<<<<< HEAD
-                return Err(Error::io_kit(format!("Failed to read SMC key info: {}", result)));
-            }
-
-            // Now read the actual temperature data
-            output_structure.key_info = 0;
-
-            let result = IOConnectCallStructMethod(
-                connection,
-                SMC_CMD_READ_BYTES as u32,
-                &input_structure,
-                IOByteCount(size_of::<SMCKeyData_t>()),
-                &mut output_structure,
-                &mut output_size,
-            );
-
-            // Always close the connection
-            IOServiceClose(connection);
-
-            if result != IO_RETURN_SUCCESS {
-                return Err(Error::io_kit(format!("Failed to read SMC key data: {}", result)));
-            }
-
-            // Get the data and convert to temperature (fixed point, signed 8.8)
-            let data_type = output_structure.data.key_info.data_type;
-=======
 
                 if result != IO_RETURN_SUCCESS {
                     return Err(Error::io_kit(format!("Failed to read SMC key data: {}", result)));
                 }
->>>>>>> 43e1ee64
 
                 // Get the data and convert to temperature (fixed point, signed 8.8)
                 let data_type = output_structure.data.key_info.data_type;
