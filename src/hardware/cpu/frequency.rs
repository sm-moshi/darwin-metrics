--- conflicted
+++ resolved
@@ -207,27 +207,6 @@
         Ok(100.0) // Dummy value for valid cases
     }
 
-    // Define the fetch_sysctl_frequency function only for testing
-    unsafe fn fetch_sysctl_frequency(name1: i32, name2: i32, _size: usize) -> Result<f64> {
-        // This is just a mock for testing - always returns an error for negative inputs
-        if name1 < 0 || name2 < 0 {
-            return Err(Error::system("Invalid MIB for sysctl".to_string()));
-        }
-        Ok(100.0) // Dummy value for positive test cases
-    }
-
-    // Mock implementation of fetch_sysctl_frequency_by_name for testing
-    unsafe fn fetch_sysctl_frequency_by_name(name: &str) -> Result<f64> {
-        // Mock implementation that returns errors for specific test cases
-        if name.contains('\0') {
-            return Err(Error::system("Invalid null byte in sysctl name".to_string()));
-        }
-        if name.contains("nonexistent") {
-            return Err(Error::system(format!("Nonexistent sysctl: {}", name)));
-        }
-        Ok(100.0) // Dummy value for valid cases
-    }
-
     #[test]
     fn test_frequency_metrics() {
         let metrics = FrequencyMetrics {
@@ -256,11 +235,7 @@
         // Test that the default implementation creates a valid monitor
         assert!(matches!(monitor, FrequencyMonitor));
     }
-<<<<<<< HEAD
-
-=======
-    
->>>>>>> 43e1ee64
+    
     #[test]
     fn test_cpu_info_default() {
         let info = CpuInfo::default();
@@ -279,22 +254,14 @@
             max_frequency: 3000.0,
             available_frequencies: Vec::new(),
         };
-<<<<<<< HEAD
-
-=======
-        
->>>>>>> 43e1ee64
+        
         let metrics = FrequencyMetrics {
             current: cpu_info.current_frequency,
             min: cpu_info.min_frequency,
             max: cpu_info.max_frequency,
             available: vec![1000.0, 1500.0, 2000.0, 2500.0, 3000.0],
         };
-<<<<<<< HEAD
-
-=======
-        
->>>>>>> 43e1ee64
+        
         // Check that available frequencies are equally spaced
         let step = metrics.available[1] - metrics.available[0];
         for i in 1..metrics.available.len() {
@@ -302,11 +269,7 @@
                 assert_eq!(metrics.available[i + 1] - metrics.available[i], step);
             }
         }
-<<<<<<< HEAD
-
-=======
-        
->>>>>>> 43e1ee64
+        
         // Verify first and last values match min and max
         assert_eq!(metrics.available.first(), Some(&metrics.min));
         assert_eq!(metrics.available.last(), Some(&metrics.max));
@@ -327,58 +290,35 @@
             if let Err(err) = result {
                 assert!(matches!(err, Error::System(_)));
             }
-<<<<<<< HEAD
-
-=======
             
->>>>>>> 43e1ee64
             // Test with valid parameters
             let result = fetch_sysctl_frequency(1, 1, std::mem::size_of::<u64>());
             assert!(result.is_ok());
             assert_eq!(result.unwrap(), 100.0);
         }
     }
-<<<<<<< HEAD
-
-=======
-    
->>>>>>> 43e1ee64
+    
     #[test]
     fn test_fetch_sysctl_frequency_by_name_error() {
         unsafe {
             // Test with invalid name (contains null byte)
             let result = fetch_sysctl_frequency_by_name("invalid\0name");
             assert!(result.is_err());
-<<<<<<< HEAD
-
-=======
             
->>>>>>> 43e1ee64
             // Test with non-existent sysctl name
             let result = fetch_sysctl_frequency_by_name("hw.nonexistent.frequency");
             assert!(result.is_err());
         }
     }
-<<<<<<< HEAD
-
-=======
-    
->>>>>>> 43e1ee64
+    
     #[test]
     fn test_fetch_cpu_frequencies() {
         // Test the fetch_cpu_frequencies function (which wraps retrieve_cpu_info)
         // We'll mock the retrieve_cpu_info function
-<<<<<<< HEAD
-
+        
         // This is a simulated successful result
         let result = fetch_cpu_frequencies();
-
-=======
-        
-        // This is a simulated successful result
-        let result = fetch_cpu_frequencies();
-        
->>>>>>> 43e1ee64
+        
         // We can't assert specific values since they depend on the system
         // but we can ensure the function runs without errors
         if result.is_ok() {
@@ -389,20 +329,12 @@
             assert!(!metrics.available.is_empty());
         }
     }
-<<<<<<< HEAD
-
-=======
-    
->>>>>>> 43e1ee64
+    
     #[test]
     fn test_frequency_monitor_get_metrics() {
         let monitor = FrequencyMonitor;
         let result = monitor.get_metrics();
-<<<<<<< HEAD
-
-=======
-        
->>>>>>> 43e1ee64
+        
         // Again, we can't assert specific values since they depend on the system
         // but we can ensure the function returns a valid result
         if result.is_ok() {
