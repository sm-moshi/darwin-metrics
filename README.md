--- conflicted
+++ resolved
@@ -1,74 +1,87 @@
 # 🦀 darwin-metrics
+
+<div align="center">
 
 [![Crates.io](https://img.shields.io/crates/v/darwin-metrics.svg)](https://crates.io/crates/darwin-metrics)
 [![Documentation](https://docs.rs/darwin-metrics/badge.svg)](https://docs.rs/darwin-metrics)
-[![License:
-MIT](https://img.shields.io/badge/License-MIT-blue.svg)](https://opensource.org/licenses/MIT)
-[![Build
-Status](https://github.com/sm-moshi/darwin-metrics/actions/workflows/ci.yml/badge.svg?branch=main)](https://github.com/sm-moshi/darwin-metrics/actions/workflows/ci.yml)
-[![Crates.io
-Downloads](https://img.shields.io/crates/d/darwin-metrics)](https://crates.io/crates/darwin-metrics)
-
-A Rust library providing native access to macOS system metrics through low-level system APIs. This
-crate offers efficient, safe, and async-capable interfaces for monitoring system resources on macOS.
+[![License: MIT](https://img.shields.io/badge/License-MIT-blue.svg)](https://opensource.org/licenses/MIT)
+[![Build Status](https://github.com/sm-moshi/darwin-metrics/actions/workflows/ci.yml/badge.svg?branch=main)](https://github.com/sm-moshi/darwin-metrics/actions/workflows/ci.yml)
+[![Crates.io Downloads](https://img.shields.io/crates/d/darwin-metrics)](https://crates.io/crates/darwin-metrics)
+
+</div>
+
+A Rust library providing native access to macOS system metrics through low-level system APIs. This crate offers efficient, safe, and async-capable interfaces for monitoring system resources on macOS.
 
 ## 🌟 Features
 
+<table>
+<tr>
+<td>
+
 ### 🖥️ System Monitoring
 
--   #### CPU Monitoring
-
-    -   [x] Per-core usage statistics
-    -   [x] CPU model and frequency information
-    -   [x] System load metrics (user, system, idle)
-
--   #### Memory Analysis
-
-    -   [x] RAM usage and availability
-    -   [x] Swap space monitoring
-    -   [x] Memory pressure levels
-
--   #### GPU Information
-
-    -   [x] Active GPU model detection
-    -   [x] GPU utilization metrics
-    -   [x] VRAM consumption tracking
+- **CPU Monitoring**
+
+  - [x] Per-core usage statistics
+  - [x] CPU model and frequency information
+  - [x] System load metrics (user, system, idle)
+
+- **Memory Analysis**
+
+  - [x] RAM usage and availability
+  - [x] Swap space monitoring
+  - [x] Memory pressure levels
+
+- **GPU Information**
+  - [x] Active GPU model detection
+  - [x] GPU utilization metrics
+  - [x] VRAM consumption tracking
+
+</td>
+<td>
 
 ### 📊 Resource Tracking
 
--   #### Storage Metrics
-
-    -   [x] Disk space utilization
-    -   [x] I/O performance monitoring
-    -   [x] Read/write speed tracking
-
--   #### Power Management
-
-    -   [x] Battery status and health
-    -   [x] Charging state detection
-    -   [x] Remaining battery time estimation
-
--   #### Thermal Monitoring
-
-    -   [x] Fan speed readings
-    -   [x] CPU and GPU temperature tracking
-    -   [x] System-wide thermal status
+- **Storage Metrics**
+
+  - [x] Disk space utilization
+  - [x] I/O performance monitoring
+  - [x] Read/write speed tracking
+
+- **Power Management**
+
+  - [x] Battery status and health
+  - [x] Charging state detection
+  - [x] Remaining battery time estimation
+
+- **Thermal Monitoring**
+  - [x] Fan speed readings
+  - [x] CPU and GPU temperature tracking
+  - [x] System-wide thermal status
+
+</td>
+</tr>
+<tr>
+<td colspan="2">
 
 ### 🔌 Additional Features
 
--   #### Process Information
-
-    -   [x] Running process enumeration
-    -   [x] Per-process resource usage
-    -   [x] Parent-child process relationship tracking
-    -   [x] Process tree visualization
-
--   #### Network Monitoring
-
-    -   [x] Interface discovery and state tracking
-    -   [x] Traffic statistics (bytes/packets sent/received)
-    -   [x] Bandwidth calculations
-    -   [x] Async network monitoring
+- **Process Information**
+
+  - [x] Running process enumeration
+  - [x] Per-process resource usage
+  - [x] Parent-child process relationship tracking
+  - [x] Process tree visualization
+
+- **Network Monitoring**
+  - [x] Interface discovery and state tracking
+  - [x] Traffic statistics (bytes/packets sent/received)
+  - [x] Bandwidth calculations
+  - [x] Async network monitoring
+
+</td>
+</tr>
+</table>
 
 ## 📦 Installation
 
@@ -76,27 +89,17 @@
 
 ```toml
 [dependencies]
-<<<<<<< HEAD
-darwin-metrics = "0.1.5"
-=======
 darwin-metrics = "0.2.0-alpha.1"  # Development version
 
 # Or for latest development features:
 # darwin-metrics = { git = "https://github.com/sm-moshi/darwin-metrics", branch = "0.2.x" }
->>>>>>> 43e1ee64
 ```
 
 ### 🔧 Requirements
 
-<<<<<<< HEAD
--   macOS 10.11 (El Capitan) or later
--   Rust 1.85 or later
--   Xcode Command Line Tools
-=======
 - macOS 10.11 (El Capitan) or later
 - Rust 1.85 or later
 - Xcode Command Line Tools
->>>>>>> 43e1ee64
 
 ## 🚀 Quick Start
 
@@ -109,17 +112,17 @@
     let cpu = CPU::new();
     println!("CPU cores: {}", cpu.cores());
     println!("CPU usage: {}%", cpu.usage()?);
-
+    
     // Monitor memory
     let mut memory = Memory::new()?;
     memory.update()?;
     println!("Memory used: {:.2} GB", memory.used as f64 / 1_073_741_824.0);
     println!("Memory pressure: {:.1}%", memory.pressure_percentage());
-
+    
     // Check GPU status
     let gpu = Gpu::new()?;
     println!("GPU name: {}", gpu.name()?);
-
+    
     Ok(())
 }
 ```
@@ -128,39 +131,39 @@
 
 All features are enabled by default, but you can selectively enable only what you need:
 
-| Flag                 | Description                             |
-| -------------------- | --------------------------------------- |
-| `battery`            | Enable battery monitoring               |
-| `cpu`                | Enable CPU metrics                      |
-| `memory`             | Enable memory statistics                |
-| `gpu`                | Enable GPU monitoring                   |
-| `disk`               | Enable storage metrics                  |
-| `temperature`        | Enable thermal monitoring               |
-| `async`              | Enable async support (requires tokio)   |
-| `process_monitoring` | Enable detailed process monitoring      |
-| `unstable-tests`     | Enable tests that may be unstable in CI |
+| Flag                | Description                               |
+| ------------------- | ----------------------------------------- |
+| `battery`           | Enable battery monitoring                 |
+| `cpu`               | Enable CPU metrics                        |
+| `memory`            | Enable memory statistics                  |
+| `gpu`               | Enable GPU monitoring                     |
+| `disk`              | Enable storage metrics                    |
+| `temperature`       | Enable thermal monitoring                 |
+| `async`             | Enable async support (requires tokio)     |
+| `process_monitoring`| Enable detailed process monitoring        |
+| `unstable-tests`    | Enable tests that may be unstable in CI   |
 
 ## 📈 Development Status
 
 Currently in active development. See our [roadmap](docs/ROADMAP.md) for detailed development plans.
 
-### Development Progress
-
-#### ✅ Completed (v0.1.0)
-
--   [x] Initial project setup
--   [x] Core architecture and error handling
--   [x] CPU monitoring module with frequency data
--   [x] Memory monitoring with pressure levels
--   [x] GPU information and metrics
--   [x] Network interface discovery and traffic stats
--   [x] Disk space monitoring
--   [x] Process monitoring and hierarchy tracking
--   [x] Temperature sensors and fan speed tracking
-
-<<<<<<< HEAD
-#### 🚧 In Progress (v0.2.0)
-=======
+<details>
+<summary><b>Development Progress</b></summary>
+
+### ✅ Completed (v0.1.0)
+
+- [x] Initial project setup
+- [x] Core architecture and error handling
+- [x] CPU monitoring module with frequency data
+- [x] Memory monitoring with pressure levels
+- [x] GPU information and metrics
+- [x] Network interface discovery and traffic stats
+- [x] Disk space monitoring
+- [x] Process monitoring and hierarchy tracking
+- [x] Temperature sensors and fan speed tracking
+
+### 🚧 In Progress (v0.2.0)
+
 - [x] Enhanced async support throughout
 - [ ] Metal API integration for improved GPU monitoring
 - [ ] Memory management optimizations for IOKit interfaces
@@ -168,87 +171,64 @@
 - [ ] Metrics export to Prometheus/InfluxDB
 - [ ] Performance optimizations
 - [ ] Event-based monitoring
->>>>>>> 43e1ee64
-
--   [ ] Enhanced async support throughout
--   [ ] Cross-platform abstractions (Linux/Windows)
--   [ ] Metrics export to Prometheus/InfluxDB
--   [ ] Performance optimizations
--   [ ] Event-based monitoring
+
+</details>
 
 ## 🤝 Contributing
 
-Contributions are welcome! Please feel free to submit a Pull Request. For major changes, please open
-an issue first to discuss what you would like to change.
-
-### Development Setup
-
-**Setup Instructions:**
+Contributions are welcome! Please feel free to submit a Pull Request. For major changes, please open an issue first to discuss what you would like to change.
+
+<details>
+<summary><b>Development Setup</b></summary>
 
 1. Clone the repository:
 
-    ```bash
-    git clone https://github.com/sm-moshi/darwin-metrics.git
-    cd darwin-metrics
-    ```
+   ```bash
+   git clone https://github.com/sm-moshi/darwin-metrics.git
+   cd darwin-metrics
+   ```
 
 2. Install dependencies:
 
-    ```bash
-    xcode-select --install  # Install Xcode Command Line Tools
-    ```
-
-3. Set up the Rust toolchains:
-
-    ```bash
-    rustup install beta stable
-    rustup component add clippy rustfmt --toolchain beta
-    ```
-
-    Our workflow uses:
-
-    - Beta toolchain for linting and formatting
-    - Stable toolchain for building, testing, and releases
-
-4. Build the project:
-
-    ```bash
-    cargo build --all-features
-    ```
-
-5. Run tests:
-
-    ```bash
-    cargo test --all-features
-    ```
-
-6. Format and lint your code:
-
-    ```bash
-    cargo +beta fmt
-    cargo +beta clippy --workspace --all-targets --all-features
-    ```
+   ```bash
+   xcode-select --install  # Install Xcode Command Line Tools
+   ```
+
+3. Build the project:
+
+   ```bash
+   cargo build --all-features
+   ```
+
+4. Run tests:
+
+   ```bash
+   cargo test --all-features
+   ```
+
+</details>
 
 ## 📝 How to Cite
 
 If you use darwin-metrics in your projects, please include one of the following attributions:
 
-### Citation Formats
-
-#### 💻 For Software Projects
+<details>
+<summary><b>Citation Formats</b></summary>
+
+### 💻 For Software Projects
 
 ```markdown
 This project uses darwin-metrics (https://github.com/sm-moshi/darwin-metrics) by Stuart Meya.
 ```
 
-#### 📚 For Documentation or Technical Writing
+### 📚 For Documentation or Technical Writing
 
 ```markdown
 darwin-metrics: A Rust library for native macOS system metrics, developed by Stuart Meya.
 GitHub repository: https://github.com/sm-moshi/darwin-metrics
 ```
 
-#### 🎓 For Academic or Research Use
+### 🎓 For Academic or Research Use
 
 ```markdown
 Meya, S. (2025). darwin-metrics: A Rust library for native macOS system metrics.
@@ -257,16 +237,15 @@
 
 For more detailed attribution requirements, please see the [NOTICE](NOTICE) file.
 
+</details>
+
 ## 📄 License
 
 This project is licensed under the MIT License - see the [LICENSE](LICENSE) file for details.
 
 ## 🙏 Acknowledgments
 
--   Apple's [IOKit](https://developer.apple.com/documentation/iokit),
-    [Foundation](https://developer.apple.com/documentation/foundation), [Core
-    Foundation](https://developer.apple.com/documentation/corefoundation), and
-    [Metal](https://developer.apple.com/documentation/metal) documentation
--   [objc2](https://github.com/mattn/objc2) crate by Mads Marquart
--   The Rust and Swift communities
--   Contributors to the core dependencies+- Apple's [IOKit](https://developer.apple.com/documentation/iokit), [Foundation](https://developer.apple.com/documentation/foundation), [Core Foundation](https://developer.apple.com/documentation/corefoundation), and [Metal](https://developer.apple.com/documentation/metal) documentation
+- [objc2](https://github.com/mattn/objc2) crate by Mads Marquart
+- The Rust and Swift communities
+- Contributors to the core dependencies